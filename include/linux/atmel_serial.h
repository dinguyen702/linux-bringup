/*
 * include/linux/atmel_serial.h
 *
 * Copyright (C) 2005 Ivan Kokshaysky
 * Copyright (C) SAN People
 *
 * USART registers.
 * Based on AT91RM9200 datasheet revision E.
 *
 * This program is free software; you can redistribute it and/or modify
 * it under the terms of the GNU General Public License as published by
 * the Free Software Foundation; either version 2 of the License, or
 * (at your option) any later version.
 */

#ifndef ATMEL_SERIAL_H
#define ATMEL_SERIAL_H

#define ATMEL_US_CR		0x00			/* Control Register */
#define		ATMEL_US_RSTRX		(1 <<  2)		/* Reset Receiver */
#define		ATMEL_US_RSTTX		(1 <<  3)		/* Reset Transmitter */
#define		ATMEL_US_RXEN		(1 <<  4)		/* Receiver Enable */
#define		ATMEL_US_RXDIS		(1 <<  5)		/* Receiver Disable */
#define		ATMEL_US_TXEN		(1 <<  6)		/* Transmitter Enable */
#define		ATMEL_US_TXDIS		(1 <<  7)		/* Transmitter Disable */
#define		ATMEL_US_RSTSTA		(1 <<  8)		/* Reset Status Bits */
#define		ATMEL_US_STTBRK		(1 <<  9)		/* Start Break */
#define		ATMEL_US_STPBRK		(1 << 10)		/* Stop Break */
#define		ATMEL_US_STTTO		(1 << 11)		/* Start Time-out */
#define		ATMEL_US_SENDA		(1 << 12)		/* Send Address */
#define		ATMEL_US_RSTIT		(1 << 13)		/* Reset Iterations */
#define		ATMEL_US_RSTNACK	(1 << 14)		/* Reset Non Acknowledge */
#define		ATMEL_US_RETTO		(1 << 15)		/* Rearm Time-out */
#define		ATMEL_US_DTREN		(1 << 16)		/* Data Terminal Ready Enable [AT91RM9200 only] */
#define		ATMEL_US_DTRDIS		(1 << 17)		/* Data Terminal Ready Disable [AT91RM9200 only] */
#define		ATMEL_US_RTSEN		(1 << 18)		/* Request To Send Enable */
#define		ATMEL_US_RTSDIS		(1 << 19)		/* Request To Send Disable */

#define ATMEL_US_MR		0x04			/* Mode Register */
#define		ATMEL_US_USMODE		(0xf <<  0)		/* Mode of the USART */
#define			ATMEL_US_USMODE_NORMAL		0
#define			ATMEL_US_USMODE_RS485		1
#define			ATMEL_US_USMODE_HWHS		2
#define			ATMEL_US_USMODE_MODEM		3
#define			ATMEL_US_USMODE_ISO7816_T0	4
#define			ATMEL_US_USMODE_ISO7816_T1	6
#define			ATMEL_US_USMODE_IRDA		8
#define		ATMEL_US_USCLKS		(3   <<  4)		/* Clock Selection */
#define			ATMEL_US_USCLKS_MCK		(0 <<  4)
#define			ATMEL_US_USCLKS_MCK_DIV8	(1 <<  4)
#define			ATMEL_US_USCLKS_SCK		(3 <<  4)
#define		ATMEL_US_CHRL		(3   <<  6)		/* Character Length */
#define			ATMEL_US_CHRL_5			(0 <<  6)
#define			ATMEL_US_CHRL_6			(1 <<  6)
#define			ATMEL_US_CHRL_7			(2 <<  6)
#define			ATMEL_US_CHRL_8			(3 <<  6)
#define		ATMEL_US_SYNC		(1 <<  8)		/* Synchronous Mode Select */
#define		ATMEL_US_PAR		(7 <<  9)		/* Parity Type */
#define			ATMEL_US_PAR_EVEN		(0 <<  9)
#define			ATMEL_US_PAR_ODD		(1 <<  9)
#define			ATMEL_US_PAR_SPACE		(2 <<  9)
#define			ATMEL_US_PAR_MARK		(3 <<  9)
#define			ATMEL_US_PAR_NONE		(4 <<  9)
#define			ATMEL_US_PAR_MULTI_DROP		(6 <<  9)
#define		ATMEL_US_NBSTOP		(3 << 12)		/* Number of Stop Bits */
#define			ATMEL_US_NBSTOP_1		(0 << 12)
#define			ATMEL_US_NBSTOP_1_5		(1 << 12)
#define			ATMEL_US_NBSTOP_2		(2 << 12)
#define		ATMEL_US_CHMODE		(3 << 14)		/* Channel Mode */
#define			ATMEL_US_CHMODE_NORMAL		(0 << 14)
#define			ATMEL_US_CHMODE_ECHO		(1 << 14)
#define			ATMEL_US_CHMODE_LOC_LOOP	(2 << 14)
#define			ATMEL_US_CHMODE_REM_LOOP	(3 << 14)
#define		ATMEL_US_MSBF		(1 << 16)		/* Bit Order */
#define		ATMEL_US_MODE9		(1 << 17)		/* 9-bit Character Length */
#define		ATMEL_US_CLKO		(1 << 18)		/* Clock Output Select */
#define		ATMEL_US_OVER		(1 << 19)		/* Oversampling Mode */
#define		ATMEL_US_INACK		(1 << 20)		/* Inhibit Non Acknowledge */
#define		ATMEL_US_DSNACK		(1 << 21)		/* Disable Successive NACK */
#define		ATMEL_US_MAX_ITER	(7 << 24)		/* Max Iterations */
#define		ATMEL_US_FILTER		(1 << 28)		/* Infrared Receive Line Filter */

#define ATMEL_US_IER		0x08			/* Interrupt Enable Register */
#define		ATMEL_US_RXRDY		(1 <<  0)		/* Receiver Ready */
#define		ATMEL_US_TXRDY		(1 <<  1)		/* Transmitter Ready */
#define		ATMEL_US_RXBRK		(1 <<  2)		/* Break Received / End of Break */
#define		ATMEL_US_ENDRX		(1 <<  3)		/* End of Receiver Transfer */
#define		ATMEL_US_ENDTX		(1 <<  4)		/* End of Transmitter Transfer */
#define		ATMEL_US_OVRE		(1 <<  5)		/* Overrun Error */
#define		ATMEL_US_FRAME		(1 <<  6)		/* Framing Error */
#define		ATMEL_US_PARE		(1 <<  7)		/* Parity Error */
#define		ATMEL_US_TIMEOUT	(1 <<  8)		/* Receiver Time-out */
#define		ATMEL_US_TXEMPTY	(1 <<  9)		/* Transmitter Empty */
#define		ATMEL_US_ITERATION	(1 << 10)		/* Max number of Repetitions Reached */
#define		ATMEL_US_TXBUFE		(1 << 11)		/* Transmission Buffer Empty */
#define		ATMEL_US_RXBUFF		(1 << 12)		/* Reception Buffer Full */
#define		ATMEL_US_NACK		(1 << 13)		/* Non Acknowledge */
#define		ATMEL_US_RIIC		(1 << 16)		/* Ring Indicator Input Change [AT91RM9200 only] */
#define		ATMEL_US_DSRIC		(1 << 17)		/* Data Set Ready Input Change [AT91RM9200 only] */
#define		ATMEL_US_DCDIC		(1 << 18)		/* Data Carrier Detect Input Change [AT91RM9200 only] */
#define		ATMEL_US_CTSIC		(1 << 19)		/* Clear to Send Input Change */
#define		ATMEL_US_RI		(1 << 20)		/* RI */
#define		ATMEL_US_DSR		(1 << 21)		/* DSR */
#define		ATMEL_US_DCD		(1 << 22)		/* DCD */
#define		ATMEL_US_CTS		(1 << 23)		/* CTS */

#define ATMEL_US_IDR		0x0c			/* Interrupt Disable Register */
#define ATMEL_US_IMR		0x10			/* Interrupt Mask Register */
#define ATMEL_US_CSR		0x14			/* Channel Status Register */
#define ATMEL_US_RHR		0x18			/* Receiver Holding Register */
#define ATMEL_US_THR		0x1c			/* Transmitter Holding Register */
#define		ATMEL_US_SYNH		(1 << 15)		/* Transmit/Receive Sync [AT91SAM9261 only] */

#define ATMEL_US_BRGR		0x20			/* Baud Rate Generator Register */
#define		ATMEL_US_CD		(0xffff << 0)		/* Clock Divider */

#define ATMEL_US_RTOR		0x24			/* Receiver Time-out Register */
#define		ATMEL_US_TO		(0xffff << 0)		/* Time-out Value */

#define ATMEL_US_TTGR		0x28			/* Transmitter Timeguard Register */
#define		ATMEL_US_TG		(0xff << 0)		/* Timeguard Value */

#define ATMEL_US_FIDI		0x40			/* FI DI Ratio Register */
#define ATMEL_US_NER		0x44			/* Number of Errors Register */
#define ATMEL_US_IF		0x4c			/* IrDA Filter Register */

#define ATMEL_US_NAME		0xf0			/* Ip Name */
<<<<<<< HEAD
=======
#define ATMEL_US_VERSION	0xfc			/* Ip Version */
>>>>>>> d8ec26d7

#endif<|MERGE_RESOLUTION|>--- conflicted
+++ resolved
@@ -125,9 +125,6 @@
 #define ATMEL_US_IF		0x4c			/* IrDA Filter Register */
 
 #define ATMEL_US_NAME		0xf0			/* Ip Name */
-<<<<<<< HEAD
-=======
 #define ATMEL_US_VERSION	0xfc			/* Ip Version */
->>>>>>> d8ec26d7
 
 #endif