/* SPDX-License-Identifier: (LGPL-2.1 OR BSD-2-Clause) */

/*
 * common eBPF ELF operations.
 *
 * Copyright (C) 2013-2015 Alexei Starovoitov <ast@kernel.org>
 * Copyright (C) 2015 Wang Nan <wangnan0@huawei.com>
 * Copyright (C) 2015 Huawei Inc.
 *
 * This program is free software; you can redistribute it and/or
 * modify it under the terms of the GNU Lesser General Public
 * License as published by the Free Software Foundation;
 * version 2.1 of the License (not later!)
 *
 * This program is distributed in the hope that it will be useful,
 * but WITHOUT ANY WARRANTY; without even the implied warranty of
 * MERCHANTABILITY or FITNESS FOR A PARTICULAR PURPOSE.  See the
 * GNU Lesser General Public License for more details.
 *
 * You should have received a copy of the GNU Lesser General Public
 * License along with this program; if not,  see <http://www.gnu.org/licenses>
 */
#ifndef __LIBBPF_BPF_H
#define __LIBBPF_BPF_H

#include <linux/bpf.h>
#include <stdbool.h>
#include <stddef.h>
#include <stdint.h>

#ifdef __cplusplus
extern "C" {
#endif

#ifdef __cplusplus
extern "C" {
#endif

#ifndef LIBBPF_API
#define LIBBPF_API __attribute__((visibility("default")))
#endif

struct bpf_create_map_attr {
	const char *name;
	enum bpf_map_type map_type;
	__u32 map_flags;
	__u32 key_size;
	__u32 value_size;
	__u32 max_entries;
	__u32 numa_node;
	__u32 btf_fd;
	__u32 btf_key_type_id;
	__u32 btf_value_type_id;
	__u32 map_ifindex;
	__u32 inner_map_fd;
};

LIBBPF_API int
bpf_create_map_xattr(const struct bpf_create_map_attr *create_attr);
LIBBPF_API int bpf_create_map_node(enum bpf_map_type map_type, const char *name,
				   int key_size, int value_size,
				   int max_entries, __u32 map_flags, int node);
LIBBPF_API int bpf_create_map_name(enum bpf_map_type map_type, const char *name,
				   int key_size, int value_size,
				   int max_entries, __u32 map_flags);
LIBBPF_API int bpf_create_map(enum bpf_map_type map_type, int key_size,
			      int value_size, int max_entries, __u32 map_flags);
LIBBPF_API int bpf_create_map_in_map_node(enum bpf_map_type map_type,
					  const char *name, int key_size,
					  int inner_map_fd, int max_entries,
					  __u32 map_flags, int node);
LIBBPF_API int bpf_create_map_in_map(enum bpf_map_type map_type,
				     const char *name, int key_size,
				     int inner_map_fd, int max_entries,
				     __u32 map_flags);

struct bpf_load_program_attr {
	enum bpf_prog_type prog_type;
	enum bpf_attach_type expected_attach_type;
	const char *name;
	const struct bpf_insn *insns;
	size_t insns_cnt;
	const char *license;
	__u32 kern_version;
	__u32 prog_ifindex;
	__u32 prog_btf_fd;
	__u32 func_info_rec_size;
	const void *func_info;
	__u32 func_info_cnt;
	__u32 line_info_rec_size;
	const void *line_info;
	__u32 line_info_cnt;
	__u32 log_level;
};

/* Flags to direct loading requirements */
#define MAPS_RELAX_COMPAT	0x01

/* Recommend log buffer size */
#define BPF_LOG_BUF_SIZE (UINT32_MAX >> 8) /* verifier maximum in kernels <= 5.1 */
LIBBPF_API int
bpf_load_program_xattr(const struct bpf_load_program_attr *load_attr,
		       char *log_buf, size_t log_buf_sz);
LIBBPF_API int bpf_load_program(enum bpf_prog_type type,
				const struct bpf_insn *insns, size_t insns_cnt,
				const char *license, __u32 kern_version,
				char *log_buf, size_t log_buf_sz);
LIBBPF_API int bpf_verify_program(enum bpf_prog_type type,
				  const struct bpf_insn *insns,
				  size_t insns_cnt, __u32 prog_flags,
				  const char *license, __u32 kern_version,
				  char *log_buf, size_t log_buf_sz,
				  int log_level);

LIBBPF_API int bpf_map_update_elem(int fd, const void *key, const void *value,
				   __u64 flags);

LIBBPF_API int bpf_map_lookup_elem(int fd, const void *key, void *value);
LIBBPF_API int bpf_map_lookup_elem_flags(int fd, const void *key, void *value,
					 __u64 flags);
LIBBPF_API int bpf_map_lookup_and_delete_elem(int fd, const void *key,
					      void *value);
LIBBPF_API int bpf_map_delete_elem(int fd, const void *key);
LIBBPF_API int bpf_map_get_next_key(int fd, const void *key, void *next_key);
LIBBPF_API int bpf_map_freeze(int fd);
LIBBPF_API int bpf_obj_pin(int fd, const char *pathname);
LIBBPF_API int bpf_obj_get(const char *pathname);
LIBBPF_API int bpf_prog_attach(int prog_fd, int attachable_fd,
			       enum bpf_attach_type type, unsigned int flags);
LIBBPF_API int bpf_prog_detach(int attachable_fd, enum bpf_attach_type type);
LIBBPF_API int bpf_prog_detach2(int prog_fd, int attachable_fd,
				enum bpf_attach_type type);

struct bpf_prog_test_run_attr {
	int prog_fd;
	int repeat;
	const void *data_in;
	__u32 data_size_in;
	void *data_out;      /* optional */
	__u32 data_size_out; /* in: max length of data_out
			      * out: length of data_out */
	__u32 retval;        /* out: return code of the BPF program */
	__u32 duration;      /* out: average per repetition in ns */
<<<<<<< HEAD
=======
	const void *ctx_in; /* optional */
	__u32 ctx_size_in;
	void *ctx_out;      /* optional */
	__u32 ctx_size_out; /* in: max length of ctx_out
			     * out: length of cxt_out */
>>>>>>> 0ecfebd2
};

LIBBPF_API int bpf_prog_test_run_xattr(struct bpf_prog_test_run_attr *test_attr);

/*
 * bpf_prog_test_run does not check that data_out is large enough. Consider
 * using bpf_prog_test_run_xattr instead.
 */
LIBBPF_API int bpf_prog_test_run(int prog_fd, int repeat, void *data,
				 __u32 size, void *data_out, __u32 *size_out,
				 __u32 *retval, __u32 *duration);
LIBBPF_API int bpf_prog_get_next_id(__u32 start_id, __u32 *next_id);
LIBBPF_API int bpf_map_get_next_id(__u32 start_id, __u32 *next_id);
LIBBPF_API int bpf_prog_get_fd_by_id(__u32 id);
LIBBPF_API int bpf_map_get_fd_by_id(__u32 id);
LIBBPF_API int bpf_btf_get_fd_by_id(__u32 id);
LIBBPF_API int bpf_obj_get_info_by_fd(int prog_fd, void *info, __u32 *info_len);
LIBBPF_API int bpf_prog_query(int target_fd, enum bpf_attach_type type,
			      __u32 query_flags, __u32 *attach_flags,
			      __u32 *prog_ids, __u32 *prog_cnt);
LIBBPF_API int bpf_raw_tracepoint_open(const char *name, int prog_fd);
LIBBPF_API int bpf_load_btf(void *btf, __u32 btf_size, char *log_buf,
			    __u32 log_buf_size, bool do_log);
LIBBPF_API int bpf_task_fd_query(int pid, int fd, __u32 flags, char *buf,
				 __u32 *buf_len, __u32 *prog_id, __u32 *fd_type,
				 __u64 *probe_offset, __u64 *probe_addr);

#ifdef __cplusplus
} /* extern "C" */
#endif

#endif /* __LIBBPF_BPF_H */<|MERGE_RESOLUTION|>--- conflicted
+++ resolved
@@ -27,10 +27,6 @@
 #include <stdbool.h>
 #include <stddef.h>
 #include <stdint.h>
-
-#ifdef __cplusplus
-extern "C" {
-#endif
 
 #ifdef __cplusplus
 extern "C" {
@@ -141,14 +137,11 @@
 			      * out: length of data_out */
 	__u32 retval;        /* out: return code of the BPF program */
 	__u32 duration;      /* out: average per repetition in ns */
-<<<<<<< HEAD
-=======
 	const void *ctx_in; /* optional */
 	__u32 ctx_size_in;
 	void *ctx_out;      /* optional */
 	__u32 ctx_size_out; /* in: max length of ctx_out
 			     * out: length of cxt_out */
->>>>>>> 0ecfebd2
 };
 
 LIBBPF_API int bpf_prog_test_run_xattr(struct bpf_prog_test_run_attr *test_attr);
