--- conflicted
+++ resolved
@@ -1,33 +1,17 @@
 // SPDX-License-Identifier: GPL-2.0
 /* Copyright (c) 2019 Facebook */
 #include <test_progs.h>
-<<<<<<< HEAD
-#include "test_pkt_access.skel.h"
-=======
->>>>>>> 04d5ce62
 #include "fentry_test.skel.h"
 #include "fexit_test.skel.h"
 
 void test_fentry_fexit(void)
 {
-<<<<<<< HEAD
-	struct test_pkt_access *pkt_skel = NULL;
-=======
->>>>>>> 04d5ce62
 	struct fentry_test *fentry_skel = NULL;
 	struct fexit_test *fexit_skel = NULL;
 	__u64 *fentry_res, *fexit_res;
 	__u32 duration = 0, retval;
-<<<<<<< HEAD
-	int err, pkt_fd, i;
-
-	pkt_skel = test_pkt_access__open_and_load();
-	if (CHECK(!pkt_skel, "pkt_skel_load", "pkt_access skeleton failed\n"))
-		return;
-=======
 	int err, prog_fd, i;
 
->>>>>>> 04d5ce62
 	fentry_skel = fentry_test__open_and_load();
 	if (CHECK(!fentry_skel, "fentry_skel_load", "fentry skeleton failed\n"))
 		goto close_prog;
@@ -42,13 +26,8 @@
 	if (CHECK(err, "fexit_attach", "fexit attach failed: %d\n", err))
 		goto close_prog;
 
-<<<<<<< HEAD
-	pkt_fd = bpf_program__fd(pkt_skel->progs.test_pkt_access);
-	err = bpf_prog_test_run(pkt_fd, 1, &pkt_v6, sizeof(pkt_v6),
-=======
 	prog_fd = bpf_program__fd(fexit_skel->progs.test1);
 	err = bpf_prog_test_run(prog_fd, 1, NULL, 0,
->>>>>>> 04d5ce62
 				NULL, NULL, &retval, &duration);
 	CHECK(err || retval, "ipv6",
 	      "err %d errno %d retval %d duration %d\n",
@@ -65,10 +44,6 @@
 	}
 
 close_prog:
-<<<<<<< HEAD
-	test_pkt_access__destroy(pkt_skel);
-=======
->>>>>>> 04d5ce62
 	fentry_test__destroy(fentry_skel);
 	fexit_test__destroy(fexit_skel);
 }