--- conflicted
+++ resolved
@@ -3830,9 +3830,6 @@
 							    subvol_slot);
 	block->last_snapshot = last_snapshot;
 	block->level = level;
-<<<<<<< HEAD
-	if (bg->flags & BTRFS_BLOCK_GROUP_DATA)
-=======
 
 	/*
 	 * If we have bg == NULL, we're called from btrfs_recover_relocation(),
@@ -3840,7 +3837,6 @@
 	 * no matter the value of trace_leaf.
 	 */
 	if (bg && bg->flags & BTRFS_BLOCK_GROUP_DATA)
->>>>>>> 0ecfebd2
 		block->trace_leaf = true;
 	else
 		block->trace_leaf = false;
