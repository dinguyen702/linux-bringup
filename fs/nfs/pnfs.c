--- conflicted
+++ resolved
@@ -1339,11 +1339,8 @@
 	spin_unlock(&ino->i_lock);
 	if (send)
 		status = pnfs_send_layoutreturn(lo, &stateid, &cred, IOMODE_ANY, true);
-<<<<<<< HEAD
-=======
 out_wait_layoutreturn:
 	wait_on_bit(&lo->plh_flags, NFS_LAYOUT_RETURN, TASK_UNINTERRUPTIBLE);
->>>>>>> 358c7c61
 out_put_layout_hdr:
 	pnfs_free_lseg_list(&tmp_list);
 	pnfs_put_layout_hdr(lo);
@@ -1461,14 +1458,8 @@
 	/* lo ref dropped in pnfs_roc_release() */
 	layoutreturn = pnfs_prepare_layoutreturn(lo, &stateid, &lc_cred, &iomode);
 	/* If the creds don't match, we can't compound the layoutreturn */
-<<<<<<< HEAD
-	if (!layoutreturn)
-=======
 	if (!layoutreturn || cred_fscmp(cred, lc_cred) != 0)
->>>>>>> 358c7c61
 		goto out_noroc;
-	if (cred_fscmp(cred, lc_cred) != 0)
-		goto out_noroc_put_cred;
 
 	roc = layoutreturn;
 	pnfs_init_layoutreturn_args(args, lo, &stateid, iomode);
@@ -1476,8 +1467,6 @@
 	layoutreturn = false;
 	put_cred(lc_cred);
 
-out_noroc_put_cred:
-	put_cred(lc_cred);
 out_noroc:
 	spin_unlock(&ino->i_lock);
 	rcu_read_unlock();
