/*
 * Copyright 2012 Red Hat Inc.
 *
 * Permission is hereby granted, free of charge, to any person obtaining a
 * copy of this software and associated documentation files (the "Software"),
 * to deal in the Software without restriction, including without limitation
 * the rights to use, copy, modify, merge, publish, distribute, sublicense,
 * and/or sell copies of the Software, and to permit persons to whom the
 * Software is furnished to do so, subject to the following conditions:
 *
 * The above copyright notice and this permission notice shall be included in
 * all copies or substantial portions of the Software.
 *
 * THE SOFTWARE IS PROVIDED "AS IS", WITHOUT WARRANTY OF ANY KIND, EXPRESS OR
 * IMPLIED, INCLUDING BUT NOT LIMITED TO THE WARRANTIES OF MERCHANTABILITY,
 * FITNESS FOR A PARTICULAR PURPOSE AND NONINFRINGEMENT.  IN NO EVENT SHALL
 * THE COPYRIGHT HOLDER(S) OR AUTHOR(S) BE LIABLE FOR ANY CLAIM, DAMAGES OR
 * OTHER LIABILITY, WHETHER IN AN ACTION OF CONTRACT, TORT OR OTHERWISE,
 * ARISING FROM, OUT OF OR IN CONNECTION WITH THE SOFTWARE OR THE USE OR
 * OTHER DEALINGS IN THE SOFTWARE.
 *
 * Authors: Ben Skeggs
 */
#define nv50_instmem(p) container_of((p), struct nv50_instmem, base)
#include "priv.h"

#include <core/memory.h>
#include <subdev/bar.h>
#include <subdev/fb.h>
#include <subdev/mmu.h>

struct nv50_instmem {
	struct nvkm_instmem base;
	u64 addr;

	/* Mappings that can be evicted when BAR2 space has been exhausted. */
	struct list_head lru;
};

/******************************************************************************
 * instmem object implementation
 *****************************************************************************/
#define nv50_instobj(p) container_of((p), struct nv50_instobj, base.memory)

struct nv50_instobj {
	struct nvkm_instobj base;
	struct nv50_instmem *imem;
	struct nvkm_memory *ram;
	struct nvkm_vma *bar;
	refcount_t maps;
	void *map;
	struct list_head lru;
};

static void
nv50_instobj_wr32_slow(struct nvkm_memory *memory, u64 offset, u32 data)
{
	struct nv50_instobj *iobj = nv50_instobj(memory);
	struct nv50_instmem *imem = iobj->imem;
	struct nvkm_device *device = imem->base.subdev.device;
	u64 base = (nvkm_memory_addr(iobj->ram) + offset) & 0xffffff00000ULL;
	u64 addr = (nvkm_memory_addr(iobj->ram) + offset) & 0x000000fffffULL;
	unsigned long flags;

	spin_lock_irqsave(&imem->base.lock, flags);
	if (unlikely(imem->addr != base)) {
		nvkm_wr32(device, 0x001700, base >> 16);
		imem->addr = base;
	}
	nvkm_wr32(device, 0x700000 + addr, data);
	spin_unlock_irqrestore(&imem->base.lock, flags);
}

static u32
nv50_instobj_rd32_slow(struct nvkm_memory *memory, u64 offset)
{
	struct nv50_instobj *iobj = nv50_instobj(memory);
	struct nv50_instmem *imem = iobj->imem;
	struct nvkm_device *device = imem->base.subdev.device;
	u64 base = (nvkm_memory_addr(iobj->ram) + offset) & 0xffffff00000ULL;
	u64 addr = (nvkm_memory_addr(iobj->ram) + offset) & 0x000000fffffULL;
	u32 data;
	unsigned long flags;

	spin_lock_irqsave(&imem->base.lock, flags);
	if (unlikely(imem->addr != base)) {
		nvkm_wr32(device, 0x001700, base >> 16);
		imem->addr = base;
	}
	data = nvkm_rd32(device, 0x700000 + addr);
	spin_unlock_irqrestore(&imem->base.lock, flags);
	return data;
}

static const struct nvkm_memory_ptrs
nv50_instobj_slow = {
	.rd32 = nv50_instobj_rd32_slow,
	.wr32 = nv50_instobj_wr32_slow,
};

static void
nv50_instobj_wr32(struct nvkm_memory *memory, u64 offset, u32 data)
{
	iowrite32_native(data, nv50_instobj(memory)->map + offset);
}

static u32
nv50_instobj_rd32(struct nvkm_memory *memory, u64 offset)
{
	return ioread32_native(nv50_instobj(memory)->map + offset);
}

static const struct nvkm_memory_ptrs
nv50_instobj_fast = {
	.rd32 = nv50_instobj_rd32,
	.wr32 = nv50_instobj_wr32,
};

static void
nv50_instobj_kmap(struct nv50_instobj *iobj, struct nvkm_vmm *vmm)
{
	struct nv50_instmem *imem = iobj->imem;
	struct nv50_instobj *eobj;
	struct nvkm_memory *memory = &iobj->base.memory;
	struct nvkm_subdev *subdev = &imem->base.subdev;
	struct nvkm_device *device = subdev->device;
	struct nvkm_vma *bar = NULL, *ebar;
	u64 size = nvkm_memory_size(memory);
	void *emap;
	int ret;

	/* Attempt to allocate BAR2 address-space and map the object
	 * into it.  The lock has to be dropped while doing this due
	 * to the possibility of recursion for page table allocation.
	 */
	mutex_unlock(&subdev->mutex);
	while ((ret = nvkm_vmm_get(vmm, 12, size, &bar))) {
		/* Evict unused mappings, and keep retrying until we either
		 * succeed,or there's no more objects left on the LRU.
		 */
		mutex_lock(&subdev->mutex);
		eobj = list_first_entry_or_null(&imem->lru, typeof(*eobj), lru);
		if (eobj) {
			nvkm_debug(subdev, "evict %016llx %016llx @ %016llx\n",
				   nvkm_memory_addr(&eobj->base.memory),
				   nvkm_memory_size(&eobj->base.memory),
				   eobj->bar->addr);
			list_del_init(&eobj->lru);
			ebar = eobj->bar;
			eobj->bar = NULL;
			emap = eobj->map;
			eobj->map = NULL;
		}
		mutex_unlock(&subdev->mutex);
		if (!eobj)
			break;
		iounmap(emap);
		nvkm_vmm_put(vmm, &ebar);
	}

	if (ret == 0)
		ret = nvkm_memory_map(memory, 0, vmm, bar, NULL, 0);
	mutex_lock(&subdev->mutex);
	if (ret || iobj->bar) {
		/* We either failed, or another thread beat us. */
		mutex_unlock(&subdev->mutex);
		nvkm_vmm_put(vmm, &bar);
		mutex_lock(&subdev->mutex);
		return;
	}

	/* Make the mapping visible to the host. */
	iobj->bar = bar;
	iobj->map = ioremap_wc(device->func->resource_addr(device, 3) +
			       (u32)iobj->bar->addr, size);
	if (!iobj->map) {
		nvkm_warn(subdev, "PRAMIN ioremap failed\n");
		nvkm_vmm_put(vmm, &iobj->bar);
	}
}

static int
nv50_instobj_map(struct nvkm_memory *memory, u64 offset, struct nvkm_vmm *vmm,
		 struct nvkm_vma *vma, void *argv, u32 argc)
{
	memory = nv50_instobj(memory)->ram;
	return nvkm_memory_map(memory, offset, vmm, vma, argv, argc);
}

static void
nv50_instobj_release(struct nvkm_memory *memory)
{
	struct nv50_instobj *iobj = nv50_instobj(memory);
	struct nv50_instmem *imem = iobj->imem;
	struct nvkm_subdev *subdev = &imem->base.subdev;

	wmb();
	nvkm_bar_flush(subdev->device->bar);

	if (refcount_dec_and_mutex_lock(&iobj->maps, &subdev->mutex)) {
		/* Add the now-unused mapping to the LRU instead of directly
		 * unmapping it here, in case we need to map it again later.
		 */
		if (likely(iobj->lru.next) && iobj->map) {
			BUG_ON(!list_empty(&iobj->lru));
			list_add_tail(&iobj->lru, &imem->lru);
		}

		/* Switch back to NULL accessors when last map is gone. */
		iobj->base.memory.ptrs = NULL;
		mutex_unlock(&subdev->mutex);
	}
}

static void __iomem *
nv50_instobj_acquire(struct nvkm_memory *memory)
{
	struct nv50_instobj *iobj = nv50_instobj(memory);
	struct nvkm_instmem *imem = &iobj->imem->base;
	struct nvkm_vmm *vmm;
	void __iomem *map = NULL;

	/* Already mapped? */
	if (refcount_inc_not_zero(&iobj->maps))
		return iobj->map;

	/* Take the lock, and re-check that another thread hasn't
	 * already mapped the object in the meantime.
	 */
	mutex_lock(&imem->subdev.mutex);
	if (refcount_inc_not_zero(&iobj->maps)) {
		mutex_unlock(&imem->subdev.mutex);
		return iobj->map;
	}

	/* Attempt to get a direct CPU mapping of the object. */
	if ((vmm = nvkm_bar_bar2_vmm(imem->subdev.device))) {
		if (!iobj->map)
			nv50_instobj_kmap(iobj, vmm);
		map = iobj->map;
	}

	if (!refcount_inc_not_zero(&iobj->maps)) {
		/* Exclude object from eviction while it's being accessed. */
		if (likely(iobj->lru.next))
			list_del_init(&iobj->lru);

		if (map)
			iobj->base.memory.ptrs = &nv50_instobj_fast;
		else
			iobj->base.memory.ptrs = &nv50_instobj_slow;
<<<<<<< HEAD
		refcount_inc(&iobj->maps);
=======
		refcount_set(&iobj->maps, 1);
>>>>>>> 5fa4ec9c
	}

	mutex_unlock(&imem->subdev.mutex);
	return map;
}

static void
nv50_instobj_boot(struct nvkm_memory *memory, struct nvkm_vmm *vmm)
{
	struct nv50_instobj *iobj = nv50_instobj(memory);
	struct nvkm_instmem *imem = &iobj->imem->base;

	/* Exclude bootstrapped objects (ie. the page tables for the
	 * instmem BAR itself) from eviction.
	 */
	mutex_lock(&imem->subdev.mutex);
	if (likely(iobj->lru.next)) {
		list_del_init(&iobj->lru);
		iobj->lru.next = NULL;
	}

	nv50_instobj_kmap(iobj, vmm);
	nvkm_instmem_boot(imem);
	mutex_unlock(&imem->subdev.mutex);
}

static u64
nv50_instobj_size(struct nvkm_memory *memory)
{
	return nvkm_memory_size(nv50_instobj(memory)->ram);
}

static u64
nv50_instobj_addr(struct nvkm_memory *memory)
{
	return nvkm_memory_addr(nv50_instobj(memory)->ram);
}

static enum nvkm_memory_target
nv50_instobj_target(struct nvkm_memory *memory)
{
	return nvkm_memory_target(nv50_instobj(memory)->ram);
}

static void *
nv50_instobj_dtor(struct nvkm_memory *memory)
{
	struct nv50_instobj *iobj = nv50_instobj(memory);
	struct nvkm_instmem *imem = &iobj->imem->base;
	struct nvkm_vma *bar;
	void *map = map;

	mutex_lock(&imem->subdev.mutex);
	if (likely(iobj->lru.next))
		list_del(&iobj->lru);
	map = iobj->map;
	bar = iobj->bar;
	mutex_unlock(&imem->subdev.mutex);

	if (map) {
		struct nvkm_vmm *vmm = nvkm_bar_bar2_vmm(imem->subdev.device);
		iounmap(map);
		if (likely(vmm)) /* Can be NULL during BAR destructor. */
			nvkm_vmm_put(vmm, &bar);
	}

	nvkm_memory_unref(&iobj->ram);
	nvkm_instobj_dtor(imem, &iobj->base);
	return iobj;
}

static const struct nvkm_memory_func
nv50_instobj_func = {
	.dtor = nv50_instobj_dtor,
	.target = nv50_instobj_target,
	.size = nv50_instobj_size,
	.addr = nv50_instobj_addr,
	.boot = nv50_instobj_boot,
	.acquire = nv50_instobj_acquire,
	.release = nv50_instobj_release,
	.map = nv50_instobj_map,
};

static int
nv50_instobj_new(struct nvkm_instmem *base, u32 size, u32 align, bool zero,
		 struct nvkm_memory **pmemory)
{
	struct nv50_instmem *imem = nv50_instmem(base);
	struct nv50_instobj *iobj;
	struct nvkm_device *device = imem->base.subdev.device;
	u8 page = max(order_base_2(align), 12);

	if (!(iobj = kzalloc(sizeof(*iobj), GFP_KERNEL)))
		return -ENOMEM;
	*pmemory = &iobj->base.memory;

	nvkm_instobj_ctor(&nv50_instobj_func, &imem->base, &iobj->base);
	iobj->imem = imem;
	refcount_set(&iobj->maps, 0);
	INIT_LIST_HEAD(&iobj->lru);

	return nvkm_ram_get(device, 0, 1, page, size, true, true, &iobj->ram);
}

/******************************************************************************
 * instmem subdev implementation
 *****************************************************************************/

static void
nv50_instmem_fini(struct nvkm_instmem *base)
{
	nv50_instmem(base)->addr = ~0ULL;
}

static const struct nvkm_instmem_func
nv50_instmem = {
	.fini = nv50_instmem_fini,
	.memory_new = nv50_instobj_new,
	.zero = false,
};

int
nv50_instmem_new(struct nvkm_device *device, int index,
		 struct nvkm_instmem **pimem)
{
	struct nv50_instmem *imem;

	if (!(imem = kzalloc(sizeof(*imem), GFP_KERNEL)))
		return -ENOMEM;
	nvkm_instmem_ctor(&nv50_instmem, device, index, &imem->base);
	INIT_LIST_HEAD(&imem->lru);
	*pimem = &imem->base;
	return 0;
}<|MERGE_RESOLUTION|>--- conflicted
+++ resolved
@@ -249,11 +249,7 @@
 			iobj->base.memory.ptrs = &nv50_instobj_fast;
 		else
 			iobj->base.memory.ptrs = &nv50_instobj_slow;
-<<<<<<< HEAD
-		refcount_inc(&iobj->maps);
-=======
 		refcount_set(&iobj->maps, 1);
->>>>>>> 5fa4ec9c
 	}
 
 	mutex_unlock(&imem->subdev.mutex);
