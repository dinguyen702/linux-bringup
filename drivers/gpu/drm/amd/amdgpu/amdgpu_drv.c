--- conflicted
+++ resolved
@@ -1525,8 +1525,6 @@
 	0x99A0,
 	0x99A2,
 	0x99A4,
-<<<<<<< HEAD
-=======
 	/* radeon secondary ids */
 	0x3171,
 	0x3e70,
@@ -1608,7 +1606,6 @@
 	0x72b1,
 	0x72b3,
 	0x793f,
->>>>>>> 754e0b0e
 };
 
 static const struct pci_device_id pciidlist[] = {
@@ -2013,14 +2010,6 @@
 		if (amdgpu_unsupported_pciidlist[i] == pdev->device)
 			return -ENODEV;
 	}
-<<<<<<< HEAD
-
-	if (flags == 0) {
-		DRM_INFO("Unsupported asic.  Remove me when IP discovery init is in place.\n");
-		return -ENODEV;
-	}
-=======
->>>>>>> 754e0b0e
 
 	if (amdgpu_virtual_display ||
 	    amdgpu_device_asic_has_dc_support(flags & AMD_ASIC_MASK))
@@ -2291,10 +2280,6 @@
 	else
 		adev->in_s3 = true;
 	r = amdgpu_device_suspend(drm_dev, true);
-<<<<<<< HEAD
-	adev->in_s3 = false;
-=======
->>>>>>> 754e0b0e
 	if (r)
 		return r;
 	if (!adev->in_s0ix)
