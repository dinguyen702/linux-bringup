/*
 * Copyright 2015 Advanced Micro Devices, Inc.
 *
 * Permission is hereby granted, free of charge, to any person obtaining a
 * copy of this software and associated documentation files (the "Software"),
 * to deal in the Software without restriction, including without limitation
 * the rights to use, copy, modify, merge, publish, distribute, sublicense,
 * and/or sell copies of the Software, and to permit persons to whom the
 * Software is furnished to do so, subject to the following conditions:
 *
 * The above copyright notice and this permission notice shall be included in
 * all copies or substantial portions of the Software.
 *
 * THE SOFTWARE IS PROVIDED "AS IS", WITHOUT WARRANTY OF ANY KIND, EXPRESS OR
 * IMPLIED, INCLUDING BUT NOT LIMITED TO THE WARRANTIES OF MERCHANTABILITY,
 * FITNESS FOR A PARTICULAR PURPOSE AND NONINFRINGEMENT.  IN NO EVENT SHALL
 * THE COPYRIGHT HOLDER(S) OR AUTHOR(S) BE LIABLE FOR ANY CLAIM, DAMAGES OR
 * OTHER LIABILITY, WHETHER IN AN ACTION OF CONTRACT, TORT OR OTHERWISE,
 * ARISING FROM, OUT OF OR IN CONNECTION WITH THE SOFTWARE OR THE USE OR
 * OTHER DEALINGS IN THE SOFTWARE.
 *
 * Authors: monk liu <monk.liu@amd.com>
 */

#include <drm/drm_auth.h>
#include "amdgpu.h"
#include "amdgpu_sched.h"
#include "amdgpu_ras.h"

#define to_amdgpu_ctx_entity(e)	\
	container_of((e), struct amdgpu_ctx_entity, entity)

const unsigned int amdgpu_ctx_num_entities[AMDGPU_HW_IP_NUM] = {
	[AMDGPU_HW_IP_GFX]	=	1,
	[AMDGPU_HW_IP_COMPUTE]	=	4,
	[AMDGPU_HW_IP_DMA]	=	2,
	[AMDGPU_HW_IP_UVD]	=	1,
	[AMDGPU_HW_IP_VCE]	=	1,
	[AMDGPU_HW_IP_UVD_ENC]	=	1,
	[AMDGPU_HW_IP_VCN_DEC]	=	1,
	[AMDGPU_HW_IP_VCN_ENC]	=	1,
	[AMDGPU_HW_IP_VCN_JPEG]	=	1,
};

static int amdgpu_ctx_priority_permit(struct drm_file *filp,
				      enum drm_sched_priority priority)
{
	if (priority < 0 || priority >= DRM_SCHED_PRIORITY_MAX)
		return -EINVAL;

	/* NORMAL and below are accessible by everyone */
	if (priority <= DRM_SCHED_PRIORITY_NORMAL)
		return 0;

	if (capable(CAP_SYS_NICE))
		return 0;

	if (drm_is_current_master(filp))
		return 0;

	return -EACCES;
}

<<<<<<< HEAD
=======
static enum gfx_pipe_priority amdgpu_ctx_sched_prio_to_compute_prio(enum drm_sched_priority prio)
{
	switch (prio) {
	case DRM_SCHED_PRIORITY_HIGH_HW:
	case DRM_SCHED_PRIORITY_KERNEL:
		return AMDGPU_GFX_PIPE_PRIO_HIGH;
	default:
		return AMDGPU_GFX_PIPE_PRIO_NORMAL;
	}
}

>>>>>>> 04d5ce62
static int amdgpu_ctx_init_entity(struct amdgpu_ctx *ctx, const u32 hw_ip, const u32 ring)
{
	struct amdgpu_device *adev = ctx->adev;
	struct amdgpu_ctx_entity *entity;
	struct drm_gpu_scheduler **scheds = NULL, *sched = NULL;
	unsigned num_scheds = 0;
<<<<<<< HEAD
=======
	enum gfx_pipe_priority hw_prio;
>>>>>>> 04d5ce62
	enum drm_sched_priority priority;
	int r;

	entity = kcalloc(1, offsetof(typeof(*entity), fences[amdgpu_sched_jobs]),
			 GFP_KERNEL);
	if (!entity)
		return  -ENOMEM;

	entity->sequence = 1;
	priority = (ctx->override_priority == DRM_SCHED_PRIORITY_UNSET) ?
				ctx->init_priority : ctx->override_priority;
	switch (hw_ip) {
<<<<<<< HEAD
		case AMDGPU_HW_IP_GFX:
			sched = &adev->gfx.gfx_ring[0].sched;
			scheds = &sched;
			num_scheds = 1;
			break;
		case AMDGPU_HW_IP_COMPUTE:
			scheds = adev->gfx.compute_sched;
			num_scheds = adev->gfx.num_compute_sched;
			break;
		case AMDGPU_HW_IP_DMA:
			scheds = adev->sdma.sdma_sched;
			num_scheds = adev->sdma.num_sdma_sched;
			break;
		case AMDGPU_HW_IP_UVD:
			sched = &adev->uvd.inst[0].ring.sched;
			scheds = &sched;
			num_scheds = 1;
			break;
		case AMDGPU_HW_IP_VCE:
			sched = &adev->vce.ring[0].sched;
			scheds = &sched;
			num_scheds = 1;
			break;
		case AMDGPU_HW_IP_UVD_ENC:
			sched = &adev->uvd.inst[0].ring_enc[0].sched;
			scheds = &sched;
			num_scheds = 1;
			break;
		case AMDGPU_HW_IP_VCN_DEC:
			scheds = adev->vcn.vcn_dec_sched;
			num_scheds =  adev->vcn.num_vcn_dec_sched;
			break;
		case AMDGPU_HW_IP_VCN_ENC:
			scheds = adev->vcn.vcn_enc_sched;
			num_scheds =  adev->vcn.num_vcn_enc_sched;
			break;
		case AMDGPU_HW_IP_VCN_JPEG:
			scheds = adev->jpeg.jpeg_sched;
			num_scheds =  adev->jpeg.num_jpeg_sched;
			break;
=======
	case AMDGPU_HW_IP_GFX:
		sched = &adev->gfx.gfx_ring[0].sched;
		scheds = &sched;
		num_scheds = 1;
		break;
	case AMDGPU_HW_IP_COMPUTE:
		hw_prio = amdgpu_ctx_sched_prio_to_compute_prio(priority);
		scheds = adev->gfx.compute_prio_sched[hw_prio];
		num_scheds = adev->gfx.num_compute_sched[hw_prio];
		break;
	case AMDGPU_HW_IP_DMA:
		scheds = adev->sdma.sdma_sched;
		num_scheds = adev->sdma.num_sdma_sched;
		break;
	case AMDGPU_HW_IP_UVD:
		sched = &adev->uvd.inst[0].ring.sched;
		scheds = &sched;
		num_scheds = 1;
		break;
	case AMDGPU_HW_IP_VCE:
		sched = &adev->vce.ring[0].sched;
		scheds = &sched;
		num_scheds = 1;
		break;
	case AMDGPU_HW_IP_UVD_ENC:
		sched = &adev->uvd.inst[0].ring_enc[0].sched;
		scheds = &sched;
		num_scheds = 1;
		break;
	case AMDGPU_HW_IP_VCN_DEC:
		sched = drm_sched_pick_best(adev->vcn.vcn_dec_sched,
					    adev->vcn.num_vcn_dec_sched);
		scheds = &sched;
		num_scheds = 1;
		break;
	case AMDGPU_HW_IP_VCN_ENC:
		sched = drm_sched_pick_best(adev->vcn.vcn_enc_sched,
					    adev->vcn.num_vcn_enc_sched);
		scheds = &sched;
		num_scheds = 1;
		break;
	case AMDGPU_HW_IP_VCN_JPEG:
		scheds = adev->jpeg.jpeg_sched;
		num_scheds =  adev->jpeg.num_jpeg_sched;
		break;
>>>>>>> 04d5ce62
	}

	r = drm_sched_entity_init(&entity->entity, priority, scheds, num_scheds,
				  &ctx->guilty);
	if (r)
		goto error_free_entity;

	ctx->entities[hw_ip][ring] = entity;
	return 0;

error_free_entity:
	kfree(entity);

	return r;
}

static int amdgpu_ctx_init(struct amdgpu_device *adev,
			   enum drm_sched_priority priority,
			   struct drm_file *filp,
			   struct amdgpu_ctx *ctx)
{
	int r;

	r = amdgpu_ctx_priority_permit(filp, priority);
	if (r)
		return r;

	memset(ctx, 0, sizeof(*ctx));

	ctx->adev = adev;

	kref_init(&ctx->refcount);
	spin_lock_init(&ctx->ring_lock);
	mutex_init(&ctx->lock);

	ctx->reset_counter = atomic_read(&adev->gpu_reset_counter);
	ctx->reset_counter_query = ctx->reset_counter;
	ctx->vram_lost_counter = atomic_read(&adev->vram_lost_counter);
	ctx->init_priority = priority;
	ctx->override_priority = DRM_SCHED_PRIORITY_UNSET;

	return 0;

}

static void amdgpu_ctx_fini_entity(struct amdgpu_ctx_entity *entity)
{

	int i;

	if (!entity)
		return;

	for (i = 0; i < amdgpu_sched_jobs; ++i)
		dma_fence_put(entity->fences[i]);

	kfree(entity);
}

static void amdgpu_ctx_fini(struct kref *ref)
{
	struct amdgpu_ctx *ctx = container_of(ref, struct amdgpu_ctx, refcount);
	struct amdgpu_device *adev = ctx->adev;
	unsigned i, j;

	if (!adev)
		return;

	for (i = 0; i < AMDGPU_HW_IP_NUM; ++i) {
		for (j = 0; j < AMDGPU_MAX_ENTITY_NUM; ++j) {
			amdgpu_ctx_fini_entity(ctx->entities[i][j]);
			ctx->entities[i][j] = NULL;
		}
	}

	mutex_destroy(&ctx->lock);
	kfree(ctx);
}

int amdgpu_ctx_get_entity(struct amdgpu_ctx *ctx, u32 hw_ip, u32 instance,
			  u32 ring, struct drm_sched_entity **entity)
{
	int r;

	if (hw_ip >= AMDGPU_HW_IP_NUM) {
		DRM_ERROR("unknown HW IP type: %d\n", hw_ip);
		return -EINVAL;
	}

	/* Right now all IPs have only one instance - multiple rings. */
	if (instance != 0) {
		DRM_DEBUG("invalid ip instance: %d\n", instance);
		return -EINVAL;
	}

	if (ring >= amdgpu_ctx_num_entities[hw_ip]) {
		DRM_DEBUG("invalid ring: %d %d\n", hw_ip, ring);
		return -EINVAL;
	}

	if (ctx->entities[hw_ip][ring] == NULL) {
		r = amdgpu_ctx_init_entity(ctx, hw_ip, ring);
		if (r)
			return r;
	}

	*entity = &ctx->entities[hw_ip][ring]->entity;
	return 0;
}

static int amdgpu_ctx_alloc(struct amdgpu_device *adev,
			    struct amdgpu_fpriv *fpriv,
			    struct drm_file *filp,
			    enum drm_sched_priority priority,
			    uint32_t *id)
{
	struct amdgpu_ctx_mgr *mgr = &fpriv->ctx_mgr;
	struct amdgpu_ctx *ctx;
	int r;

	ctx = kmalloc(sizeof(*ctx), GFP_KERNEL);
	if (!ctx)
		return -ENOMEM;

	mutex_lock(&mgr->lock);
	r = idr_alloc(&mgr->ctx_handles, ctx, 1, AMDGPU_VM_MAX_NUM_CTX, GFP_KERNEL);
	if (r < 0) {
		mutex_unlock(&mgr->lock);
		kfree(ctx);
		return r;
	}

	*id = (uint32_t)r;
	r = amdgpu_ctx_init(adev, priority, filp, ctx);
	if (r) {
		idr_remove(&mgr->ctx_handles, *id);
		*id = 0;
		kfree(ctx);
	}
	mutex_unlock(&mgr->lock);
	return r;
}

static void amdgpu_ctx_do_release(struct kref *ref)
{
	struct amdgpu_ctx *ctx;
	u32 i, j;

	ctx = container_of(ref, struct amdgpu_ctx, refcount);
	for (i = 0; i < AMDGPU_HW_IP_NUM; ++i) {
		for (j = 0; j < amdgpu_ctx_num_entities[i]; ++j) {
			if (!ctx->entities[i][j])
				continue;

			drm_sched_entity_destroy(&ctx->entities[i][j]->entity);
		}
	}

	amdgpu_ctx_fini(ref);
}

static int amdgpu_ctx_free(struct amdgpu_fpriv *fpriv, uint32_t id)
{
	struct amdgpu_ctx_mgr *mgr = &fpriv->ctx_mgr;
	struct amdgpu_ctx *ctx;

	mutex_lock(&mgr->lock);
	ctx = idr_remove(&mgr->ctx_handles, id);
	if (ctx)
		kref_put(&ctx->refcount, amdgpu_ctx_do_release);
	mutex_unlock(&mgr->lock);
	return ctx ? 0 : -EINVAL;
}

static int amdgpu_ctx_query(struct amdgpu_device *adev,
			    struct amdgpu_fpriv *fpriv, uint32_t id,
			    union drm_amdgpu_ctx_out *out)
{
	struct amdgpu_ctx *ctx;
	struct amdgpu_ctx_mgr *mgr;
	unsigned reset_counter;

	if (!fpriv)
		return -EINVAL;

	mgr = &fpriv->ctx_mgr;
	mutex_lock(&mgr->lock);
	ctx = idr_find(&mgr->ctx_handles, id);
	if (!ctx) {
		mutex_unlock(&mgr->lock);
		return -EINVAL;
	}

	/* TODO: these two are always zero */
	out->state.flags = 0x0;
	out->state.hangs = 0x0;

	/* determine if a GPU reset has occured since the last call */
	reset_counter = atomic_read(&adev->gpu_reset_counter);
	/* TODO: this should ideally return NO, GUILTY, or INNOCENT. */
	if (ctx->reset_counter_query == reset_counter)
		out->state.reset_status = AMDGPU_CTX_NO_RESET;
	else
		out->state.reset_status = AMDGPU_CTX_UNKNOWN_RESET;
	ctx->reset_counter_query = reset_counter;

	mutex_unlock(&mgr->lock);
	return 0;
}

static int amdgpu_ctx_query2(struct amdgpu_device *adev,
	struct amdgpu_fpriv *fpriv, uint32_t id,
	union drm_amdgpu_ctx_out *out)
{
	struct amdgpu_ctx *ctx;
	struct amdgpu_ctx_mgr *mgr;
	unsigned long ras_counter;

	if (!fpriv)
		return -EINVAL;

	mgr = &fpriv->ctx_mgr;
	mutex_lock(&mgr->lock);
	ctx = idr_find(&mgr->ctx_handles, id);
	if (!ctx) {
		mutex_unlock(&mgr->lock);
		return -EINVAL;
	}

	out->state.flags = 0x0;
	out->state.hangs = 0x0;

	if (ctx->reset_counter != atomic_read(&adev->gpu_reset_counter))
		out->state.flags |= AMDGPU_CTX_QUERY2_FLAGS_RESET;

	if (ctx->vram_lost_counter != atomic_read(&adev->vram_lost_counter))
		out->state.flags |= AMDGPU_CTX_QUERY2_FLAGS_VRAMLOST;

	if (atomic_read(&ctx->guilty))
		out->state.flags |= AMDGPU_CTX_QUERY2_FLAGS_GUILTY;

	/*query ue count*/
	ras_counter = amdgpu_ras_query_error_count(adev, false);
	/*ras counter is monotonic increasing*/
	if (ras_counter != ctx->ras_counter_ue) {
		out->state.flags |= AMDGPU_CTX_QUERY2_FLAGS_RAS_UE;
		ctx->ras_counter_ue = ras_counter;
	}

	/*query ce count*/
	ras_counter = amdgpu_ras_query_error_count(adev, true);
	if (ras_counter != ctx->ras_counter_ce) {
		out->state.flags |= AMDGPU_CTX_QUERY2_FLAGS_RAS_CE;
		ctx->ras_counter_ce = ras_counter;
	}

	mutex_unlock(&mgr->lock);
	return 0;
}

int amdgpu_ctx_ioctl(struct drm_device *dev, void *data,
		     struct drm_file *filp)
{
	int r;
	uint32_t id;
	enum drm_sched_priority priority;

	union drm_amdgpu_ctx *args = data;
	struct amdgpu_device *adev = dev->dev_private;
	struct amdgpu_fpriv *fpriv = filp->driver_priv;

	r = 0;
	id = args->in.ctx_id;
	priority = amdgpu_to_sched_priority(args->in.priority);

	/* For backwards compatibility reasons, we need to accept
	 * ioctls with garbage in the priority field */
	if (priority == DRM_SCHED_PRIORITY_INVALID)
		priority = DRM_SCHED_PRIORITY_NORMAL;

	switch (args->in.op) {
	case AMDGPU_CTX_OP_ALLOC_CTX:
		r = amdgpu_ctx_alloc(adev, fpriv, filp, priority, &id);
		args->out.alloc.ctx_id = id;
		break;
	case AMDGPU_CTX_OP_FREE_CTX:
		r = amdgpu_ctx_free(fpriv, id);
		break;
	case AMDGPU_CTX_OP_QUERY_STATE:
		r = amdgpu_ctx_query(adev, fpriv, id, &args->out);
		break;
	case AMDGPU_CTX_OP_QUERY_STATE2:
		r = amdgpu_ctx_query2(adev, fpriv, id, &args->out);
		break;
	default:
		return -EINVAL;
	}

	return r;
}

struct amdgpu_ctx *amdgpu_ctx_get(struct amdgpu_fpriv *fpriv, uint32_t id)
{
	struct amdgpu_ctx *ctx;
	struct amdgpu_ctx_mgr *mgr;

	if (!fpriv)
		return NULL;

	mgr = &fpriv->ctx_mgr;

	mutex_lock(&mgr->lock);
	ctx = idr_find(&mgr->ctx_handles, id);
	if (ctx)
		kref_get(&ctx->refcount);
	mutex_unlock(&mgr->lock);
	return ctx;
}

int amdgpu_ctx_put(struct amdgpu_ctx *ctx)
{
	if (ctx == NULL)
		return -EINVAL;

	kref_put(&ctx->refcount, amdgpu_ctx_do_release);
	return 0;
}

void amdgpu_ctx_add_fence(struct amdgpu_ctx *ctx,
			  struct drm_sched_entity *entity,
			  struct dma_fence *fence, uint64_t* handle)
{
	struct amdgpu_ctx_entity *centity = to_amdgpu_ctx_entity(entity);
	uint64_t seq = centity->sequence;
	struct dma_fence *other = NULL;
	unsigned idx = 0;

	idx = seq & (amdgpu_sched_jobs - 1);
	other = centity->fences[idx];
	if (other)
		BUG_ON(!dma_fence_is_signaled(other));

	dma_fence_get(fence);

	spin_lock(&ctx->ring_lock);
	centity->fences[idx] = fence;
	centity->sequence++;
	spin_unlock(&ctx->ring_lock);

	dma_fence_put(other);
	if (handle)
		*handle = seq;
}

struct dma_fence *amdgpu_ctx_get_fence(struct amdgpu_ctx *ctx,
				       struct drm_sched_entity *entity,
				       uint64_t seq)
{
	struct amdgpu_ctx_entity *centity = to_amdgpu_ctx_entity(entity);
	struct dma_fence *fence;

	spin_lock(&ctx->ring_lock);

	if (seq == ~0ull)
		seq = centity->sequence - 1;

	if (seq >= centity->sequence) {
		spin_unlock(&ctx->ring_lock);
		return ERR_PTR(-EINVAL);
	}


	if (seq + amdgpu_sched_jobs < centity->sequence) {
		spin_unlock(&ctx->ring_lock);
		return NULL;
	}

	fence = dma_fence_get(centity->fences[seq & (amdgpu_sched_jobs - 1)]);
	spin_unlock(&ctx->ring_lock);

	return fence;
}

static void amdgpu_ctx_set_entity_priority(struct amdgpu_ctx *ctx,
					    struct amdgpu_ctx_entity *aentity,
					    int hw_ip,
					    enum drm_sched_priority priority)
{
	struct amdgpu_device *adev = ctx->adev;
	enum gfx_pipe_priority hw_prio;
	struct drm_gpu_scheduler **scheds = NULL;
	unsigned num_scheds;

	/* set sw priority */
	drm_sched_entity_set_priority(&aentity->entity, priority);

	/* set hw priority */
	if (hw_ip == AMDGPU_HW_IP_COMPUTE) {
		hw_prio = amdgpu_ctx_sched_prio_to_compute_prio(priority);
		scheds = adev->gfx.compute_prio_sched[hw_prio];
		num_scheds = adev->gfx.num_compute_sched[hw_prio];
		drm_sched_entity_modify_sched(&aentity->entity, scheds,
					      num_scheds);
	}
}

void amdgpu_ctx_priority_override(struct amdgpu_ctx *ctx,
				  enum drm_sched_priority priority)
{
	enum drm_sched_priority ctx_prio;
	unsigned i, j;

	ctx->override_priority = priority;

	ctx_prio = (ctx->override_priority == DRM_SCHED_PRIORITY_UNSET) ?
			ctx->init_priority : ctx->override_priority;
	for (i = 0; i < AMDGPU_HW_IP_NUM; ++i) {
		for (j = 0; j < amdgpu_ctx_num_entities[i]; ++j) {
<<<<<<< HEAD
			struct drm_sched_entity *entity;

			if (!ctx->entities[i][j])
				continue;

			entity = &ctx->entities[i][j]->entity;
			drm_sched_entity_set_priority(entity, ctx_prio);
=======
			if (!ctx->entities[i][j])
				continue;

			amdgpu_ctx_set_entity_priority(ctx, ctx->entities[i][j],
						       i, ctx_prio);
>>>>>>> 04d5ce62
		}
	}
}

int amdgpu_ctx_wait_prev_fence(struct amdgpu_ctx *ctx,
			       struct drm_sched_entity *entity)
{
	struct amdgpu_ctx_entity *centity = to_amdgpu_ctx_entity(entity);
	struct dma_fence *other;
	unsigned idx;
	long r;

	spin_lock(&ctx->ring_lock);
	idx = centity->sequence & (amdgpu_sched_jobs - 1);
	other = dma_fence_get(centity->fences[idx]);
	spin_unlock(&ctx->ring_lock);

	if (!other)
		return 0;

	r = dma_fence_wait(other, true);
	if (r < 0 && r != -ERESTARTSYS)
		DRM_ERROR("Error (%ld) waiting for fence!\n", r);

	dma_fence_put(other);
	return r;
}

void amdgpu_ctx_mgr_init(struct amdgpu_ctx_mgr *mgr)
{
	mutex_init(&mgr->lock);
	idr_init(&mgr->ctx_handles);
}

long amdgpu_ctx_mgr_entity_flush(struct amdgpu_ctx_mgr *mgr, long timeout)
{
	struct amdgpu_ctx *ctx;
	struct idr *idp;
	uint32_t id, i, j;

	idp = &mgr->ctx_handles;

	mutex_lock(&mgr->lock);
	idr_for_each_entry(idp, ctx, id) {
		for (i = 0; i < AMDGPU_HW_IP_NUM; ++i) {
			for (j = 0; j < amdgpu_ctx_num_entities[i]; ++j) {
				struct drm_sched_entity *entity;

				if (!ctx->entities[i][j])
					continue;

				entity = &ctx->entities[i][j]->entity;
				timeout = drm_sched_entity_flush(entity, timeout);
			}
		}
	}
	mutex_unlock(&mgr->lock);
	return timeout;
}

void amdgpu_ctx_mgr_entity_fini(struct amdgpu_ctx_mgr *mgr)
{
	struct amdgpu_ctx *ctx;
	struct idr *idp;
	uint32_t id, i, j;

	idp = &mgr->ctx_handles;

	idr_for_each_entry(idp, ctx, id) {
		if (kref_read(&ctx->refcount) != 1) {
			DRM_ERROR("ctx %p is still alive\n", ctx);
			continue;
		}

		for (i = 0; i < AMDGPU_HW_IP_NUM; ++i) {
			for (j = 0; j < amdgpu_ctx_num_entities[i]; ++j) {
				struct drm_sched_entity *entity;

				if (!ctx->entities[i][j])
					continue;

				entity = &ctx->entities[i][j]->entity;
				drm_sched_entity_fini(entity);
			}
		}
	}
}

void amdgpu_ctx_mgr_fini(struct amdgpu_ctx_mgr *mgr)
{
	struct amdgpu_ctx *ctx;
	struct idr *idp;
	uint32_t id;

	amdgpu_ctx_mgr_entity_fini(mgr);

	idp = &mgr->ctx_handles;

	idr_for_each_entry(idp, ctx, id) {
		if (kref_put(&ctx->refcount, amdgpu_ctx_fini) != 1)
			DRM_ERROR("ctx %p is still alive\n", ctx);
	}

	idr_destroy(&mgr->ctx_handles);
	mutex_destroy(&mgr->lock);
}

<<<<<<< HEAD
=======

static void amdgpu_ctx_init_compute_sched(struct amdgpu_device *adev)
{
	int num_compute_sched_normal = 0;
	int num_compute_sched_high = AMDGPU_MAX_COMPUTE_RINGS - 1;
	int i;

	/* use one drm sched array, gfx.compute_sched to store both high and
	 * normal priority drm compute schedulers */
	for (i = 0; i < adev->gfx.num_compute_rings; i++) {
		if (!adev->gfx.compute_ring[i].has_high_prio)
			adev->gfx.compute_sched[num_compute_sched_normal++] =
				&adev->gfx.compute_ring[i].sched;
		else
			adev->gfx.compute_sched[num_compute_sched_high--] =
				&adev->gfx.compute_ring[i].sched;
	}

	/* compute ring only has two priority for now */
	i = AMDGPU_GFX_PIPE_PRIO_NORMAL;
	adev->gfx.compute_prio_sched[i] = &adev->gfx.compute_sched[0];
	adev->gfx.num_compute_sched[i] = num_compute_sched_normal;

	i = AMDGPU_GFX_PIPE_PRIO_HIGH;
	if (num_compute_sched_high == (AMDGPU_MAX_COMPUTE_RINGS - 1)) {
		/* When compute has no high priority rings then use */
		/* normal priority sched array */
		adev->gfx.compute_prio_sched[i] = &adev->gfx.compute_sched[0];
		adev->gfx.num_compute_sched[i] = num_compute_sched_normal;
	} else {
		adev->gfx.compute_prio_sched[i] =
			&adev->gfx.compute_sched[num_compute_sched_high - 1];
		adev->gfx.num_compute_sched[i] =
			adev->gfx.num_compute_rings - num_compute_sched_normal;
	}
}

>>>>>>> 04d5ce62
void amdgpu_ctx_init_sched(struct amdgpu_device *adev)
{
	int i, j;

<<<<<<< HEAD
=======
	amdgpu_ctx_init_compute_sched(adev);
>>>>>>> 04d5ce62
	for (i = 0; i < adev->gfx.num_gfx_rings; i++) {
		adev->gfx.gfx_sched[i] = &adev->gfx.gfx_ring[i].sched;
		adev->gfx.num_gfx_sched++;
	}

<<<<<<< HEAD
	for (i = 0; i < adev->gfx.num_compute_rings; i++) {
		adev->gfx.compute_sched[i] = &adev->gfx.compute_ring[i].sched;
		adev->gfx.num_compute_sched++;
	}

=======
>>>>>>> 04d5ce62
	for (i = 0; i < adev->sdma.num_instances; i++) {
		adev->sdma.sdma_sched[i] = &adev->sdma.instance[i].ring.sched;
		adev->sdma.num_sdma_sched++;
	}

	for (i = 0; i < adev->vcn.num_vcn_inst; ++i) {
		if (adev->vcn.harvest_config & (1 << i))
			continue;
		adev->vcn.vcn_dec_sched[adev->vcn.num_vcn_dec_sched++] =
			&adev->vcn.inst[i].ring_dec.sched;
	}

	for (i = 0; i < adev->vcn.num_vcn_inst; ++i) {
		if (adev->vcn.harvest_config & (1 << i))
			continue;
		for (j = 0; j < adev->vcn.num_enc_rings; ++j)
			adev->vcn.vcn_enc_sched[adev->vcn.num_vcn_enc_sched++] =
				&adev->vcn.inst[i].ring_enc[j].sched;
	}

	for (i = 0; i < adev->jpeg.num_jpeg_inst; ++i) {
		if (adev->jpeg.harvest_config & (1 << i))
			continue;
		adev->jpeg.jpeg_sched[adev->jpeg.num_jpeg_sched++] =
			&adev->jpeg.inst[i].ring_dec.sched;
	}
}<|MERGE_RESOLUTION|>--- conflicted
+++ resolved
@@ -61,8 +61,6 @@
 	return -EACCES;
 }
 
-<<<<<<< HEAD
-=======
 static enum gfx_pipe_priority amdgpu_ctx_sched_prio_to_compute_prio(enum drm_sched_priority prio)
 {
 	switch (prio) {
@@ -74,17 +72,13 @@
 	}
 }
 
->>>>>>> 04d5ce62
 static int amdgpu_ctx_init_entity(struct amdgpu_ctx *ctx, const u32 hw_ip, const u32 ring)
 {
 	struct amdgpu_device *adev = ctx->adev;
 	struct amdgpu_ctx_entity *entity;
 	struct drm_gpu_scheduler **scheds = NULL, *sched = NULL;
 	unsigned num_scheds = 0;
-<<<<<<< HEAD
-=======
 	enum gfx_pipe_priority hw_prio;
->>>>>>> 04d5ce62
 	enum drm_sched_priority priority;
 	int r;
 
@@ -97,48 +91,6 @@
 	priority = (ctx->override_priority == DRM_SCHED_PRIORITY_UNSET) ?
 				ctx->init_priority : ctx->override_priority;
 	switch (hw_ip) {
-<<<<<<< HEAD
-		case AMDGPU_HW_IP_GFX:
-			sched = &adev->gfx.gfx_ring[0].sched;
-			scheds = &sched;
-			num_scheds = 1;
-			break;
-		case AMDGPU_HW_IP_COMPUTE:
-			scheds = adev->gfx.compute_sched;
-			num_scheds = adev->gfx.num_compute_sched;
-			break;
-		case AMDGPU_HW_IP_DMA:
-			scheds = adev->sdma.sdma_sched;
-			num_scheds = adev->sdma.num_sdma_sched;
-			break;
-		case AMDGPU_HW_IP_UVD:
-			sched = &adev->uvd.inst[0].ring.sched;
-			scheds = &sched;
-			num_scheds = 1;
-			break;
-		case AMDGPU_HW_IP_VCE:
-			sched = &adev->vce.ring[0].sched;
-			scheds = &sched;
-			num_scheds = 1;
-			break;
-		case AMDGPU_HW_IP_UVD_ENC:
-			sched = &adev->uvd.inst[0].ring_enc[0].sched;
-			scheds = &sched;
-			num_scheds = 1;
-			break;
-		case AMDGPU_HW_IP_VCN_DEC:
-			scheds = adev->vcn.vcn_dec_sched;
-			num_scheds =  adev->vcn.num_vcn_dec_sched;
-			break;
-		case AMDGPU_HW_IP_VCN_ENC:
-			scheds = adev->vcn.vcn_enc_sched;
-			num_scheds =  adev->vcn.num_vcn_enc_sched;
-			break;
-		case AMDGPU_HW_IP_VCN_JPEG:
-			scheds = adev->jpeg.jpeg_sched;
-			num_scheds =  adev->jpeg.num_jpeg_sched;
-			break;
-=======
 	case AMDGPU_HW_IP_GFX:
 		sched = &adev->gfx.gfx_ring[0].sched;
 		scheds = &sched;
@@ -184,7 +136,6 @@
 		scheds = adev->jpeg.jpeg_sched;
 		num_scheds =  adev->jpeg.num_jpeg_sched;
 		break;
->>>>>>> 04d5ce62
 	}
 
 	r = drm_sched_entity_init(&entity->entity, priority, scheds, num_scheds,
@@ -603,21 +554,11 @@
 			ctx->init_priority : ctx->override_priority;
 	for (i = 0; i < AMDGPU_HW_IP_NUM; ++i) {
 		for (j = 0; j < amdgpu_ctx_num_entities[i]; ++j) {
-<<<<<<< HEAD
-			struct drm_sched_entity *entity;
-
 			if (!ctx->entities[i][j])
 				continue;
 
-			entity = &ctx->entities[i][j]->entity;
-			drm_sched_entity_set_priority(entity, ctx_prio);
-=======
-			if (!ctx->entities[i][j])
-				continue;
-
 			amdgpu_ctx_set_entity_priority(ctx, ctx->entities[i][j],
 						       i, ctx_prio);
->>>>>>> 04d5ce62
 		}
 	}
 }
@@ -725,8 +666,6 @@
 	mutex_destroy(&mgr->lock);
 }
 
-<<<<<<< HEAD
-=======
 
 static void amdgpu_ctx_init_compute_sched(struct amdgpu_device *adev)
 {
@@ -764,28 +703,16 @@
 	}
 }
 
->>>>>>> 04d5ce62
 void amdgpu_ctx_init_sched(struct amdgpu_device *adev)
 {
 	int i, j;
 
-<<<<<<< HEAD
-=======
 	amdgpu_ctx_init_compute_sched(adev);
->>>>>>> 04d5ce62
 	for (i = 0; i < adev->gfx.num_gfx_rings; i++) {
 		adev->gfx.gfx_sched[i] = &adev->gfx.gfx_ring[i].sched;
 		adev->gfx.num_gfx_sched++;
 	}
 
-<<<<<<< HEAD
-	for (i = 0; i < adev->gfx.num_compute_rings; i++) {
-		adev->gfx.compute_sched[i] = &adev->gfx.compute_ring[i].sched;
-		adev->gfx.num_compute_sched++;
-	}
-
-=======
->>>>>>> 04d5ce62
 	for (i = 0; i < adev->sdma.num_instances; i++) {
 		adev->sdma.sdma_sched[i] = &adev->sdma.instance[i].ring.sched;
 		adev->sdma.num_sdma_sched++;
