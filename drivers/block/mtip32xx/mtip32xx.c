// SPDX-License-Identifier: GPL-2.0-or-later
/*
 * Driver for the Micron P320 SSD
 *   Copyright (C) 2011 Micron Technology, Inc.
 *
 * Portions of this code were derived from works subjected to the
 * following copyright:
 *    Copyright (C) 2009 Integrated Device Technology, Inc.
 */

#include <linux/pci.h>
#include <linux/interrupt.h>
#include <linux/ata.h>
#include <linux/delay.h>
#include <linux/hdreg.h>
#include <linux/uaccess.h>
#include <linux/random.h>
#include <linux/smp.h>
#include <linux/compat.h>
#include <linux/fs.h>
#include <linux/module.h>
#include <linux/genhd.h>
#include <linux/blkdev.h>
#include <linux/blk-mq.h>
#include <linux/bio.h>
#include <linux/dma-mapping.h>
#include <linux/idr.h>
#include <linux/kthread.h>
#include <../drivers/ata/ahci.h>
#include <linux/export.h>
#include <linux/debugfs.h>
#include <linux/prefetch.h>
#include <linux/numa.h>
#include "mtip32xx.h"

#define HW_CMD_SLOT_SZ		(MTIP_MAX_COMMAND_SLOTS * 32)

/* DMA region containing RX Fis, Identify, RLE10, and SMART buffers */
#define AHCI_RX_FIS_SZ          0x100
#define AHCI_RX_FIS_OFFSET      0x0
#define AHCI_IDFY_SZ            ATA_SECT_SIZE
#define AHCI_IDFY_OFFSET        0x400
#define AHCI_SECTBUF_SZ         ATA_SECT_SIZE
#define AHCI_SECTBUF_OFFSET     0x800
#define AHCI_SMARTBUF_SZ        ATA_SECT_SIZE
#define AHCI_SMARTBUF_OFFSET    0xC00
/* 0x100 + 0x200 + 0x200 + 0x200 is smaller than 4k but we pad it out */
#define BLOCK_DMA_ALLOC_SZ      4096

/* DMA region containing command table (should be 8192 bytes) */
#define AHCI_CMD_SLOT_SZ        sizeof(struct mtip_cmd_hdr)
#define AHCI_CMD_TBL_SZ         (MTIP_MAX_COMMAND_SLOTS * AHCI_CMD_SLOT_SZ)
#define AHCI_CMD_TBL_OFFSET     0x0

/* DMA region per command (contains header and SGL) */
#define AHCI_CMD_TBL_HDR_SZ     0x80
#define AHCI_CMD_TBL_HDR_OFFSET 0x0
#define AHCI_CMD_TBL_SGL_SZ     (MTIP_MAX_SG * sizeof(struct mtip_cmd_sg))
#define AHCI_CMD_TBL_SGL_OFFSET AHCI_CMD_TBL_HDR_SZ
#define CMD_DMA_ALLOC_SZ        (AHCI_CMD_TBL_SGL_SZ + AHCI_CMD_TBL_HDR_SZ)


#define HOST_CAP_NZDMA		(1 << 19)
#define HOST_HSORG		0xFC
#define HSORG_DISABLE_SLOTGRP_INTR (1<<24)
#define HSORG_DISABLE_SLOTGRP_PXIS (1<<16)
#define HSORG_HWREV		0xFF00
#define HSORG_STYLE		0x8
#define HSORG_SLOTGROUPS	0x7

#define PORT_COMMAND_ISSUE	0x38
#define PORT_SDBV		0x7C

#define PORT_OFFSET		0x100
#define PORT_MEM_SIZE		0x80

#define PORT_IRQ_ERR \
	(PORT_IRQ_HBUS_ERR | PORT_IRQ_IF_ERR | PORT_IRQ_CONNECT | \
	 PORT_IRQ_PHYRDY | PORT_IRQ_UNK_FIS | PORT_IRQ_BAD_PMP | \
	 PORT_IRQ_TF_ERR | PORT_IRQ_HBUS_DATA_ERR | PORT_IRQ_IF_NONFATAL | \
	 PORT_IRQ_OVERFLOW)
#define PORT_IRQ_LEGACY \
	(PORT_IRQ_PIOS_FIS | PORT_IRQ_D2H_REG_FIS)
#define PORT_IRQ_HANDLED \
	(PORT_IRQ_SDB_FIS | PORT_IRQ_LEGACY | \
	 PORT_IRQ_TF_ERR | PORT_IRQ_IF_ERR | \
	 PORT_IRQ_CONNECT | PORT_IRQ_PHYRDY)
#define DEF_PORT_IRQ \
	(PORT_IRQ_ERR | PORT_IRQ_LEGACY | PORT_IRQ_SDB_FIS)

/* product numbers */
#define MTIP_PRODUCT_UNKNOWN	0x00
#define MTIP_PRODUCT_ASICFPGA	0x11

/* Device instance number, incremented each time a device is probed. */
static int instance;

static LIST_HEAD(online_list);
static LIST_HEAD(removing_list);
static DEFINE_SPINLOCK(dev_lock);

/*
 * Global variable used to hold the major block device number
 * allocated in mtip_init().
 */
static int mtip_major;
static struct dentry *dfs_parent;
static struct dentry *dfs_device_status;

static u32 cpu_use[NR_CPUS];

static DEFINE_IDA(rssd_index_ida);

static int mtip_block_initialize(struct driver_data *dd);

#ifdef CONFIG_COMPAT
struct mtip_compat_ide_task_request_s {
	__u8		io_ports[8];
	__u8		hob_ports[8];
	ide_reg_valid_t	out_flags;
	ide_reg_valid_t	in_flags;
	int		data_phase;
	int		req_cmd;
	compat_ulong_t	out_size;
	compat_ulong_t	in_size;
};
#endif

/*
 * This function check_for_surprise_removal is called
 * while card is removed from the system and it will
 * read the vendor id from the configuration space
 *
 * @pdev Pointer to the pci_dev structure.
 *
 * return value
 *	 true if device removed, else false
 */
static bool mtip_check_surprise_removal(struct pci_dev *pdev)
{
	u16 vendor_id = 0;
	struct driver_data *dd = pci_get_drvdata(pdev);

	if (dd->sr)
		return true;

       /* Read the vendorID from the configuration space */
	pci_read_config_word(pdev, 0x00, &vendor_id);
	if (vendor_id == 0xFFFF) {
		dd->sr = true;
		if (dd->queue)
			blk_queue_flag_set(QUEUE_FLAG_DEAD, dd->queue);
		else
			dev_warn(&dd->pdev->dev,
				"%s: dd->queue is NULL\n", __func__);
		return true; /* device removed */
	}

	return false; /* device present */
}

static struct mtip_cmd *mtip_cmd_from_tag(struct driver_data *dd,
					  unsigned int tag)
{
	struct blk_mq_hw_ctx *hctx = dd->queue->queue_hw_ctx[0];

	return blk_mq_rq_to_pdu(blk_mq_tag_to_rq(hctx->tags, tag));
}

/*
 * Reset the HBA (without sleeping)
 *
 * @dd Pointer to the driver data structure.
 *
 * return value
 *	0	The reset was successful.
 *	-1	The HBA Reset bit did not clear.
 */
static int mtip_hba_reset(struct driver_data *dd)
{
	unsigned long timeout;

	/* Set the reset bit */
	writel(HOST_RESET, dd->mmio + HOST_CTL);

	/* Flush */
	readl(dd->mmio + HOST_CTL);

	/*
	 * Spin for up to 10 seconds waiting for reset acknowledgement. Spec
	 * is 1 sec but in LUN failure conditions, up to 10 secs are required
	 */
	timeout = jiffies + msecs_to_jiffies(10000);
	do {
		mdelay(10);
		if (test_bit(MTIP_DDF_REMOVE_PENDING_BIT, &dd->dd_flag))
			return -1;

	} while ((readl(dd->mmio + HOST_CTL) & HOST_RESET)
		 && time_before(jiffies, timeout));

	if (readl(dd->mmio + HOST_CTL) & HOST_RESET)
		return -1;

	return 0;
}

/*
 * Issue a command to the hardware.
 *
 * Set the appropriate bit in the s_active and Command Issue hardware
 * registers, causing hardware command processing to begin.
 *
 * @port Pointer to the port structure.
 * @tag  The tag of the command to be issued.
 *
 * return value
 *      None
 */
static inline void mtip_issue_ncq_command(struct mtip_port *port, int tag)
{
	int group = tag >> 5;

	/* guard SACT and CI registers */
	spin_lock(&port->cmd_issue_lock[group]);
	writel((1 << MTIP_TAG_BIT(tag)),
			port->s_active[MTIP_TAG_INDEX(tag)]);
	writel((1 << MTIP_TAG_BIT(tag)),
			port->cmd_issue[MTIP_TAG_INDEX(tag)]);
	spin_unlock(&port->cmd_issue_lock[group]);
}

/*
 * Enable/disable the reception of FIS
 *
 * @port   Pointer to the port data structure
 * @enable 1 to enable, 0 to disable
 *
 * return value
 *	Previous state: 1 enabled, 0 disabled
 */
static int mtip_enable_fis(struct mtip_port *port, int enable)
{
	u32 tmp;

	/* enable FIS reception */
	tmp = readl(port->mmio + PORT_CMD);
	if (enable)
		writel(tmp | PORT_CMD_FIS_RX, port->mmio + PORT_CMD);
	else
		writel(tmp & ~PORT_CMD_FIS_RX, port->mmio + PORT_CMD);

	/* Flush */
	readl(port->mmio + PORT_CMD);

	return (((tmp & PORT_CMD_FIS_RX) == PORT_CMD_FIS_RX));
}

/*
 * Enable/disable the DMA engine
 *
 * @port   Pointer to the port data structure
 * @enable 1 to enable, 0 to disable
 *
 * return value
 *	Previous state: 1 enabled, 0 disabled.
 */
static int mtip_enable_engine(struct mtip_port *port, int enable)
{
	u32 tmp;

	/* enable FIS reception */
	tmp = readl(port->mmio + PORT_CMD);
	if (enable)
		writel(tmp | PORT_CMD_START, port->mmio + PORT_CMD);
	else
		writel(tmp & ~PORT_CMD_START, port->mmio + PORT_CMD);

	readl(port->mmio + PORT_CMD);
	return (((tmp & PORT_CMD_START) == PORT_CMD_START));
}

/*
 * Enables the port DMA engine and FIS reception.
 *
 * return value
 *	None
 */
static inline void mtip_start_port(struct mtip_port *port)
{
	/* Enable FIS reception */
	mtip_enable_fis(port, 1);

	/* Enable the DMA engine */
	mtip_enable_engine(port, 1);
}

/*
 * Deinitialize a port by disabling port interrupts, the DMA engine,
 * and FIS reception.
 *
 * @port Pointer to the port structure
 *
 * return value
 *	None
 */
static inline void mtip_deinit_port(struct mtip_port *port)
{
	/* Disable interrupts on this port */
	writel(0, port->mmio + PORT_IRQ_MASK);

	/* Disable the DMA engine */
	mtip_enable_engine(port, 0);

	/* Disable FIS reception */
	mtip_enable_fis(port, 0);
}

/*
 * Initialize a port.
 *
 * This function deinitializes the port by calling mtip_deinit_port() and
 * then initializes it by setting the command header and RX FIS addresses,
 * clearing the SError register and any pending port interrupts before
 * re-enabling the default set of port interrupts.
 *
 * @port Pointer to the port structure.
 *
 * return value
 *	None
 */
static void mtip_init_port(struct mtip_port *port)
{
	int i;
	mtip_deinit_port(port);

	/* Program the command list base and FIS base addresses */
	if (readl(port->dd->mmio + HOST_CAP) & HOST_CAP_64) {
		writel((port->command_list_dma >> 16) >> 16,
			 port->mmio + PORT_LST_ADDR_HI);
		writel((port->rxfis_dma >> 16) >> 16,
			 port->mmio + PORT_FIS_ADDR_HI);
		set_bit(MTIP_PF_HOST_CAP_64, &port->flags);
	}

	writel(port->command_list_dma & 0xFFFFFFFF,
			port->mmio + PORT_LST_ADDR);
	writel(port->rxfis_dma & 0xFFFFFFFF, port->mmio + PORT_FIS_ADDR);

	/* Clear SError */
	writel(readl(port->mmio + PORT_SCR_ERR), port->mmio + PORT_SCR_ERR);

	/* reset the completed registers.*/
	for (i = 0; i < port->dd->slot_groups; i++)
		writel(0xFFFFFFFF, port->completed[i]);

	/* Clear any pending interrupts for this port */
	writel(readl(port->mmio + PORT_IRQ_STAT), port->mmio + PORT_IRQ_STAT);

	/* Clear any pending interrupts on the HBA. */
	writel(readl(port->dd->mmio + HOST_IRQ_STAT),
					port->dd->mmio + HOST_IRQ_STAT);

	/* Enable port interrupts */
	writel(DEF_PORT_IRQ, port->mmio + PORT_IRQ_MASK);
}

/*
 * Restart a port
 *
 * @port Pointer to the port data structure.
 *
 * return value
 *	None
 */
static void mtip_restart_port(struct mtip_port *port)
{
	unsigned long timeout;

	/* Disable the DMA engine */
	mtip_enable_engine(port, 0);

	/* Chip quirk: wait up to 500ms for PxCMD.CR == 0 */
	timeout = jiffies + msecs_to_jiffies(500);
	while ((readl(port->mmio + PORT_CMD) & PORT_CMD_LIST_ON)
		 && time_before(jiffies, timeout))
		;

	if (test_bit(MTIP_DDF_REMOVE_PENDING_BIT, &port->dd->dd_flag))
		return;

	/*
	 * Chip quirk: escalate to hba reset if
	 * PxCMD.CR not clear after 500 ms
	 */
	if (readl(port->mmio + PORT_CMD) & PORT_CMD_LIST_ON) {
		dev_warn(&port->dd->pdev->dev,
			"PxCMD.CR not clear, escalating reset\n");

		if (mtip_hba_reset(port->dd))
			dev_err(&port->dd->pdev->dev,
				"HBA reset escalation failed.\n");

		/* 30 ms delay before com reset to quiesce chip */
		mdelay(30);
	}

	dev_warn(&port->dd->pdev->dev, "Issuing COM reset\n");

	/* Set PxSCTL.DET */
	writel(readl(port->mmio + PORT_SCR_CTL) |
			 1, port->mmio + PORT_SCR_CTL);
	readl(port->mmio + PORT_SCR_CTL);

	/* Wait 1 ms to quiesce chip function */
	timeout = jiffies + msecs_to_jiffies(1);
	while (time_before(jiffies, timeout))
		;

	if (test_bit(MTIP_DDF_REMOVE_PENDING_BIT, &port->dd->dd_flag))
		return;

	/* Clear PxSCTL.DET */
	writel(readl(port->mmio + PORT_SCR_CTL) & ~1,
			 port->mmio + PORT_SCR_CTL);
	readl(port->mmio + PORT_SCR_CTL);

	/* Wait 500 ms for bit 0 of PORT_SCR_STS to be set */
	timeout = jiffies + msecs_to_jiffies(500);
	while (((readl(port->mmio + PORT_SCR_STAT) & 0x01) == 0)
			 && time_before(jiffies, timeout))
		;

	if (test_bit(MTIP_DDF_REMOVE_PENDING_BIT, &port->dd->dd_flag))
		return;

	if ((readl(port->mmio + PORT_SCR_STAT) & 0x01) == 0)
		dev_warn(&port->dd->pdev->dev,
			"COM reset failed\n");

	mtip_init_port(port);
	mtip_start_port(port);

}

static int mtip_device_reset(struct driver_data *dd)
{
	int rv = 0;

	if (mtip_check_surprise_removal(dd->pdev))
		return 0;

	if (mtip_hba_reset(dd) < 0)
		rv = -EFAULT;

	mdelay(1);
	mtip_init_port(dd->port);
	mtip_start_port(dd->port);

	/* Enable interrupts on the HBA. */
	writel(readl(dd->mmio + HOST_CTL) | HOST_IRQ_EN,
					dd->mmio + HOST_CTL);
	return rv;
}

/*
 * Helper function for tag logging
 */
static void print_tags(struct driver_data *dd,
			char *msg,
			unsigned long *tagbits,
			int cnt)
{
	unsigned char tagmap[128];
	int group, tagmap_len = 0;

	memset(tagmap, 0, sizeof(tagmap));
	for (group = SLOTBITS_IN_LONGS; group > 0; group--)
		tagmap_len += sprintf(tagmap + tagmap_len, "%016lX ",
						tagbits[group-1]);
	dev_warn(&dd->pdev->dev,
			"%d command(s) %s: tagmap [%s]", cnt, msg, tagmap);
}

static int mtip_read_log_page(struct mtip_port *port, u8 page, u16 *buffer,
				dma_addr_t buffer_dma, unsigned int sectors);
static int mtip_get_smart_attr(struct mtip_port *port, unsigned int id,
						struct smart_attr *attrib);

static void mtip_complete_command(struct mtip_cmd *cmd, blk_status_t status)
{
	struct request *req = blk_mq_rq_from_pdu(cmd);

	cmd->status = status;
	if (likely(!blk_should_fake_timeout(req->q)))
		blk_mq_complete_request(req);
}

/*
 * Handle an error.
 *
 * @dd Pointer to the DRIVER_DATA structure.
 *
 * return value
 *	None
 */
static void mtip_handle_tfe(struct driver_data *dd)
{
	int group, tag, bit, reissue, rv;
	struct mtip_port *port;
	struct mtip_cmd  *cmd;
	u32 completed;
	struct host_to_dev_fis *fis;
	unsigned long tagaccum[SLOTBITS_IN_LONGS];
	unsigned int cmd_cnt = 0;
	unsigned char *buf;
	char *fail_reason = NULL;
	int fail_all_ncq_write = 0, fail_all_ncq_cmds = 0;

	dev_warn(&dd->pdev->dev, "Taskfile error\n");

	port = dd->port;

	if (test_bit(MTIP_PF_IC_ACTIVE_BIT, &port->flags)) {
		cmd = mtip_cmd_from_tag(dd, MTIP_TAG_INTERNAL);
		dbg_printk(MTIP_DRV_NAME " TFE for the internal command\n");
		mtip_complete_command(cmd, BLK_STS_IOERR);
		return;
	}

	/* clear the tag accumulator */
	memset(tagaccum, 0, SLOTBITS_IN_LONGS * sizeof(long));

	/* Loop through all the groups */
	for (group = 0; group < dd->slot_groups; group++) {
		completed = readl(port->completed[group]);

		dev_warn(&dd->pdev->dev, "g=%u, comp=%x\n", group, completed);

		/* clear completed status register in the hardware.*/
		writel(completed, port->completed[group]);

		/* Process successfully completed commands */
		for (bit = 0; bit < 32 && completed; bit++) {
			if (!(completed & (1<<bit)))
				continue;
			tag = (group << 5) + bit;

			/* Skip the internal command slot */
			if (tag == MTIP_TAG_INTERNAL)
				continue;

			cmd = mtip_cmd_from_tag(dd, tag);
			mtip_complete_command(cmd, 0);
			set_bit(tag, tagaccum);
			cmd_cnt++;
		}
	}

	print_tags(dd, "completed (TFE)", tagaccum, cmd_cnt);

	/* Restart the port */
	mdelay(20);
	mtip_restart_port(port);

	/* Trying to determine the cause of the error */
	rv = mtip_read_log_page(dd->port, ATA_LOG_SATA_NCQ,
				dd->port->log_buf,
				dd->port->log_buf_dma, 1);
	if (rv) {
		dev_warn(&dd->pdev->dev,
			"Error in READ LOG EXT (10h) command\n");
		/* non-critical error, don't fail the load */
	} else {
		buf = (unsigned char *)dd->port->log_buf;
		if (buf[259] & 0x1) {
			dev_info(&dd->pdev->dev,
				"Write protect bit is set.\n");
			set_bit(MTIP_DDF_WRITE_PROTECT_BIT, &dd->dd_flag);
			fail_all_ncq_write = 1;
			fail_reason = "write protect";
		}
		if (buf[288] == 0xF7) {
			dev_info(&dd->pdev->dev,
				"Exceeded Tmax, drive in thermal shutdown.\n");
			set_bit(MTIP_DDF_OVER_TEMP_BIT, &dd->dd_flag);
			fail_all_ncq_cmds = 1;
			fail_reason = "thermal shutdown";
		}
		if (buf[288] == 0xBF) {
			set_bit(MTIP_DDF_REBUILD_FAILED_BIT, &dd->dd_flag);
			dev_info(&dd->pdev->dev,
				"Drive indicates rebuild has failed. Secure erase required.\n");
			fail_all_ncq_cmds = 1;
			fail_reason = "rebuild failed";
		}
	}

	/* clear the tag accumulator */
	memset(tagaccum, 0, SLOTBITS_IN_LONGS * sizeof(long));

	/* Loop through all the groups */
	for (group = 0; group < dd->slot_groups; group++) {
		for (bit = 0; bit < 32; bit++) {
			reissue = 1;
			tag = (group << 5) + bit;
			cmd = mtip_cmd_from_tag(dd, tag);

			fis = (struct host_to_dev_fis *)cmd->command;

			/* Should re-issue? */
			if (tag == MTIP_TAG_INTERNAL ||
			    fis->command == ATA_CMD_SET_FEATURES)
				reissue = 0;
			else {
				if (fail_all_ncq_cmds ||
					(fail_all_ncq_write &&
					fis->command == ATA_CMD_FPDMA_WRITE)) {
					dev_warn(&dd->pdev->dev,
					"  Fail: %s w/tag %d [%s].\n",
					fis->command == ATA_CMD_FPDMA_WRITE ?
						"write" : "read",
					tag,
					fail_reason != NULL ?
						fail_reason : "unknown");
					mtip_complete_command(cmd, BLK_STS_MEDIUM);
					continue;
				}
			}

			/*
			 * First check if this command has
			 *  exceeded its retries.
			 */
			if (reissue && (cmd->retries-- > 0)) {

				set_bit(tag, tagaccum);

				/* Re-issue the command. */
				mtip_issue_ncq_command(port, tag);

				continue;
			}

			/* Retire a command that will not be reissued */
			dev_warn(&port->dd->pdev->dev,
				"retiring tag %d\n", tag);

			mtip_complete_command(cmd, BLK_STS_IOERR);
		}
	}
	print_tags(dd, "reissued (TFE)", tagaccum, cmd_cnt);
}

/*
 * Handle a set device bits interrupt
 */
static inline void mtip_workq_sdbfx(struct mtip_port *port, int group,
							u32 completed)
{
	struct driver_data *dd = port->dd;
	int tag, bit;
	struct mtip_cmd *command;

	if (!completed) {
		WARN_ON_ONCE(!completed);
		return;
	}
	/* clear completed status register in the hardware.*/
	writel(completed, port->completed[group]);

	/* Process completed commands. */
	for (bit = 0; (bit < 32) && completed; bit++) {
		if (completed & 0x01) {
			tag = (group << 5) | bit;

			/* skip internal command slot. */
			if (unlikely(tag == MTIP_TAG_INTERNAL))
				continue;

			command = mtip_cmd_from_tag(dd, tag);
			mtip_complete_command(command, 0);
		}
		completed >>= 1;
	}

	/* If last, re-enable interrupts */
	if (atomic_dec_return(&dd->irq_workers_active) == 0)
		writel(0xffffffff, dd->mmio + HOST_IRQ_STAT);
}

/*
 * Process legacy pio and d2h interrupts
 */
static inline void mtip_process_legacy(struct driver_data *dd, u32 port_stat)
{
	struct mtip_port *port = dd->port;
	struct mtip_cmd *cmd = mtip_cmd_from_tag(dd, MTIP_TAG_INTERNAL);

	if (test_bit(MTIP_PF_IC_ACTIVE_BIT, &port->flags) && cmd) {
		int group = MTIP_TAG_INDEX(MTIP_TAG_INTERNAL);
		int status = readl(port->cmd_issue[group]);

		if (!(status & (1 << MTIP_TAG_BIT(MTIP_TAG_INTERNAL))))
			mtip_complete_command(cmd, 0);
	}
}

/*
 * Demux and handle errors
 */
static inline void mtip_process_errors(struct driver_data *dd, u32 port_stat)
{
	if (unlikely(port_stat & PORT_IRQ_CONNECT)) {
		dev_warn(&dd->pdev->dev,
			"Clearing PxSERR.DIAG.x\n");
		writel((1 << 26), dd->port->mmio + PORT_SCR_ERR);
	}

	if (unlikely(port_stat & PORT_IRQ_PHYRDY)) {
		dev_warn(&dd->pdev->dev,
			"Clearing PxSERR.DIAG.n\n");
		writel((1 << 16), dd->port->mmio + PORT_SCR_ERR);
	}

	if (unlikely(port_stat & ~PORT_IRQ_HANDLED)) {
		dev_warn(&dd->pdev->dev,
			"Port stat errors %x unhandled\n",
			(port_stat & ~PORT_IRQ_HANDLED));
		if (mtip_check_surprise_removal(dd->pdev))
			return;
	}
	if (likely(port_stat & (PORT_IRQ_TF_ERR | PORT_IRQ_IF_ERR))) {
		set_bit(MTIP_PF_EH_ACTIVE_BIT, &dd->port->flags);
		wake_up_interruptible(&dd->port->svc_wait);
	}
}

static inline irqreturn_t mtip_handle_irq(struct driver_data *data)
{
	struct driver_data *dd = (struct driver_data *) data;
	struct mtip_port *port = dd->port;
	u32 hba_stat, port_stat;
	int rv = IRQ_NONE;
	int do_irq_enable = 1, i, workers;
	struct mtip_work *twork;

	hba_stat = readl(dd->mmio + HOST_IRQ_STAT);
	if (hba_stat) {
		rv = IRQ_HANDLED;

		/* Acknowledge the interrupt status on the port.*/
		port_stat = readl(port->mmio + PORT_IRQ_STAT);
		if (unlikely(port_stat == 0xFFFFFFFF)) {
			mtip_check_surprise_removal(dd->pdev);
			return IRQ_HANDLED;
		}
		writel(port_stat, port->mmio + PORT_IRQ_STAT);

		/* Demux port status */
		if (likely(port_stat & PORT_IRQ_SDB_FIS)) {
			do_irq_enable = 0;
			WARN_ON_ONCE(atomic_read(&dd->irq_workers_active) != 0);

			/* Start at 1: group zero is always local? */
			for (i = 0, workers = 0; i < MTIP_MAX_SLOT_GROUPS;
									i++) {
				twork = &dd->work[i];
				twork->completed = readl(port->completed[i]);
				if (twork->completed)
					workers++;
			}

			atomic_set(&dd->irq_workers_active, workers);
			if (workers) {
				for (i = 1; i < MTIP_MAX_SLOT_GROUPS; i++) {
					twork = &dd->work[i];
					if (twork->completed)
						queue_work_on(
							twork->cpu_binding,
							dd->isr_workq,
							&twork->work);
				}

				if (likely(dd->work[0].completed))
					mtip_workq_sdbfx(port, 0,
							dd->work[0].completed);

			} else {
				/*
				 * Chip quirk: SDB interrupt but nothing
				 * to complete
				 */
				do_irq_enable = 1;
			}
		}

		if (unlikely(port_stat & PORT_IRQ_ERR)) {
			if (unlikely(mtip_check_surprise_removal(dd->pdev))) {
				/* don't proceed further */
				return IRQ_HANDLED;
			}
			if (test_bit(MTIP_DDF_REMOVE_PENDING_BIT,
							&dd->dd_flag))
				return rv;

			mtip_process_errors(dd, port_stat & PORT_IRQ_ERR);
		}

		if (unlikely(port_stat & PORT_IRQ_LEGACY))
			mtip_process_legacy(dd, port_stat & PORT_IRQ_LEGACY);
	}

	/* acknowledge interrupt */
	if (unlikely(do_irq_enable))
		writel(hba_stat, dd->mmio + HOST_IRQ_STAT);

	return rv;
}

/*
 * HBA interrupt subroutine.
 *
 * @irq		IRQ number.
 * @instance	Pointer to the driver data structure.
 *
 * return value
 *	IRQ_HANDLED	A HBA interrupt was pending and handled.
 *	IRQ_NONE	This interrupt was not for the HBA.
 */
static irqreturn_t mtip_irq_handler(int irq, void *instance)
{
	struct driver_data *dd = instance;

	return mtip_handle_irq(dd);
}

static void mtip_issue_non_ncq_command(struct mtip_port *port, int tag)
{
	writel(1 << MTIP_TAG_BIT(tag), port->cmd_issue[MTIP_TAG_INDEX(tag)]);
}

static bool mtip_pause_ncq(struct mtip_port *port,
				struct host_to_dev_fis *fis)
{
	unsigned long task_file_data;

	task_file_data = readl(port->mmio+PORT_TFDATA);
	if ((task_file_data & 1))
		return false;

	if (fis->command == ATA_CMD_SEC_ERASE_PREP) {
		port->ic_pause_timer = jiffies;
		return true;
	} else if ((fis->command == ATA_CMD_DOWNLOAD_MICRO) &&
					(fis->features == 0x03)) {
		set_bit(MTIP_PF_DM_ACTIVE_BIT, &port->flags);
		port->ic_pause_timer = jiffies;
		return true;
	} else if ((fis->command == ATA_CMD_SEC_ERASE_UNIT) ||
		((fis->command == 0xFC) &&
			(fis->features == 0x27 || fis->features == 0x72 ||
			 fis->features == 0x62 || fis->features == 0x26))) {
		clear_bit(MTIP_DDF_SEC_LOCK_BIT, &port->dd->dd_flag);
		clear_bit(MTIP_DDF_REBUILD_FAILED_BIT, &port->dd->dd_flag);
		/* Com reset after secure erase or lowlevel format */
		mtip_restart_port(port);
		clear_bit(MTIP_PF_SE_ACTIVE_BIT, &port->flags);
		return false;
	}

	return false;
}

static bool mtip_commands_active(struct mtip_port *port)
{
	unsigned int active;
	unsigned int n;

	/*
	 * Ignore s_active bit 0 of array element 0.
	 * This bit will always be set
	 */
	active = readl(port->s_active[0]) & 0xFFFFFFFE;
	for (n = 1; n < port->dd->slot_groups; n++)
		active |= readl(port->s_active[n]);

	return active != 0;
}

/*
 * Wait for port to quiesce
 *
 * @port    Pointer to port data structure
 * @timeout Max duration to wait (ms)
 *
 * return value
 *	0	Success
 *	-EBUSY  Commands still active
 */
static int mtip_quiesce_io(struct mtip_port *port, unsigned long timeout)
{
	unsigned long to;
	bool active = true;

	blk_mq_quiesce_queue(port->dd->queue);

	to = jiffies + msecs_to_jiffies(timeout);
	do {
		if (test_bit(MTIP_PF_SVC_THD_ACTIVE_BIT, &port->flags) &&
			test_bit(MTIP_PF_ISSUE_CMDS_BIT, &port->flags)) {
			msleep(20);
			continue; /* svc thd is actively issuing commands */
		}

		msleep(100);

		if (mtip_check_surprise_removal(port->dd->pdev))
			goto err_fault;

		active = mtip_commands_active(port);
		if (!active)
			break;
	} while (time_before(jiffies, to));

	blk_mq_unquiesce_queue(port->dd->queue);
	return active ? -EBUSY : 0;
err_fault:
	blk_mq_unquiesce_queue(port->dd->queue);
	return -EFAULT;
}

struct mtip_int_cmd {
	int fis_len;
	dma_addr_t buffer;
	int buf_len;
	u32 opts;
};

/*
 * Execute an internal command and wait for the completion.
 *
 * @port    Pointer to the port data structure.
 * @fis     Pointer to the FIS that describes the command.
 * @fis_len  Length in WORDS of the FIS.
 * @buffer  DMA accessible for command data.
 * @buf_len  Length, in bytes, of the data buffer.
 * @opts    Command header options, excluding the FIS length
 *             and the number of PRD entries.
 * @timeout Time in ms to wait for the command to complete.
 *
 * return value
 *	0	 Command completed successfully.
 *	-EFAULT  The buffer address is not correctly aligned.
 *	-EBUSY   Internal command or other IO in progress.
 *	-EAGAIN  Time out waiting for command to complete.
 */
static int mtip_exec_internal_command(struct mtip_port *port,
					struct host_to_dev_fis *fis,
					int fis_len,
					dma_addr_t buffer,
					int buf_len,
					u32 opts,
					unsigned long timeout)
{
	struct mtip_cmd *int_cmd;
	struct driver_data *dd = port->dd;
	struct request *rq;
	struct mtip_int_cmd icmd = {
		.fis_len = fis_len,
		.buffer = buffer,
		.buf_len = buf_len,
		.opts = opts
	};
	int rv = 0;

	/* Make sure the buffer is 8 byte aligned. This is asic specific. */
	if (buffer & 0x00000007) {
		dev_err(&dd->pdev->dev, "SG buffer is not 8 byte aligned\n");
		return -EFAULT;
	}

	if (mtip_check_surprise_removal(dd->pdev))
		return -EFAULT;

	rq = blk_mq_alloc_request(dd->queue, REQ_OP_DRV_IN, BLK_MQ_REQ_RESERVED);
	if (IS_ERR(rq)) {
		dbg_printk(MTIP_DRV_NAME "Unable to allocate tag for PIO cmd\n");
		return -EFAULT;
	}

	set_bit(MTIP_PF_IC_ACTIVE_BIT, &port->flags);

	if (fis->command == ATA_CMD_SEC_ERASE_PREP)
		set_bit(MTIP_PF_SE_ACTIVE_BIT, &port->flags);

	clear_bit(MTIP_PF_DM_ACTIVE_BIT, &port->flags);

	if (fis->command != ATA_CMD_STANDBYNOW1) {
		/* wait for io to complete if non atomic */
		if (mtip_quiesce_io(port, MTIP_QUIESCE_IO_TIMEOUT_MS) < 0) {
			dev_warn(&dd->pdev->dev, "Failed to quiesce IO\n");
			blk_mq_free_request(rq);
			clear_bit(MTIP_PF_IC_ACTIVE_BIT, &port->flags);
			wake_up_interruptible(&port->svc_wait);
			return -EBUSY;
		}
	}

	/* Copy the command to the command table */
	int_cmd = blk_mq_rq_to_pdu(rq);
	int_cmd->icmd = &icmd;
	memcpy(int_cmd->command, fis, fis_len*4);

	rq->timeout = timeout;

	/* insert request and run queue */
	blk_execute_rq(NULL, rq, true);

	if (int_cmd->status) {
		dev_err(&dd->pdev->dev, "Internal command [%02X] failed %d\n",
				fis->command, int_cmd->status);
		rv = -EIO;

		if (mtip_check_surprise_removal(dd->pdev) ||
			test_bit(MTIP_DDF_REMOVE_PENDING_BIT,
					&dd->dd_flag)) {
			dev_err(&dd->pdev->dev,
				"Internal command [%02X] wait returned due to SR\n",
				fis->command);
			rv = -ENXIO;
			goto exec_ic_exit;
		}
		mtip_device_reset(dd); /* recover from timeout issue */
		rv = -EAGAIN;
		goto exec_ic_exit;
	}

	if (readl(port->cmd_issue[MTIP_TAG_INDEX(MTIP_TAG_INTERNAL)])
			& (1 << MTIP_TAG_BIT(MTIP_TAG_INTERNAL))) {
		rv = -ENXIO;
		if (!test_bit(MTIP_DDF_REMOVE_PENDING_BIT, &dd->dd_flag)) {
			mtip_device_reset(dd);
			rv = -EAGAIN;
		}
	}
exec_ic_exit:
	/* Clear the allocated and active bits for the internal command. */
	blk_mq_free_request(rq);
	clear_bit(MTIP_PF_IC_ACTIVE_BIT, &port->flags);
	if (rv >= 0 && mtip_pause_ncq(port, fis)) {
		/* NCQ paused */
		return rv;
	}
	wake_up_interruptible(&port->svc_wait);

	return rv;
}

/*
 * Byte-swap ATA ID strings.
 *
 * ATA identify data contains strings in byte-swapped 16-bit words.
 * They must be swapped (on all architectures) to be usable as C strings.
 * This function swaps bytes in-place.
 *
 * @buf The buffer location of the string
 * @len The number of bytes to swap
 *
 * return value
 *	None
 */
static inline void ata_swap_string(u16 *buf, unsigned int len)
{
	int i;
	for (i = 0; i < (len/2); i++)
		be16_to_cpus(&buf[i]);
}

static void mtip_set_timeout(struct driver_data *dd,
					struct host_to_dev_fis *fis,
					unsigned int *timeout, u8 erasemode)
{
	switch (fis->command) {
	case ATA_CMD_DOWNLOAD_MICRO:
		*timeout = 120000; /* 2 minutes */
		break;
	case ATA_CMD_SEC_ERASE_UNIT:
	case 0xFC:
		if (erasemode)
			*timeout = ((*(dd->port->identify + 90) * 2) * 60000);
		else
			*timeout = ((*(dd->port->identify + 89) * 2) * 60000);
		break;
	case ATA_CMD_STANDBYNOW1:
		*timeout = 120000;  /* 2 minutes */
		break;
	case 0xF7:
	case 0xFA:
		*timeout = 60000;  /* 60 seconds */
		break;
	case ATA_CMD_SMART:
		*timeout = 15000;  /* 15 seconds */
		break;
	default:
		*timeout = MTIP_IOCTL_CMD_TIMEOUT_MS;
		break;
	}
}

/*
 * Request the device identity information.
 *
 * If a user space buffer is not specified, i.e. is NULL, the
 * identify information is still read from the drive and placed
 * into the identify data buffer (@e port->identify) in the
 * port data structure.
 * When the identify buffer contains valid identify information @e
 * port->identify_valid is non-zero.
 *
 * @port	 Pointer to the port structure.
 * @user_buffer  A user space buffer where the identify data should be
 *                    copied.
 *
 * return value
 *	0	Command completed successfully.
 *	-EFAULT An error occurred while coping data to the user buffer.
 *	-1	Command failed.
 */
static int mtip_get_identify(struct mtip_port *port, void __user *user_buffer)
{
	int rv = 0;
	struct host_to_dev_fis fis;

	if (test_bit(MTIP_DDF_REMOVE_PENDING_BIT, &port->dd->dd_flag))
		return -EFAULT;

	/* Build the FIS. */
	memset(&fis, 0, sizeof(struct host_to_dev_fis));
	fis.type	= 0x27;
	fis.opts	= 1 << 7;
	fis.command	= ATA_CMD_ID_ATA;

	/* Set the identify information as invalid. */
	port->identify_valid = 0;

	/* Clear the identify information. */
	memset(port->identify, 0, sizeof(u16) * ATA_ID_WORDS);

	/* Execute the command. */
	if (mtip_exec_internal_command(port,
				&fis,
				5,
				port->identify_dma,
				sizeof(u16) * ATA_ID_WORDS,
				0,
				MTIP_INT_CMD_TIMEOUT_MS)
				< 0) {
		rv = -1;
		goto out;
	}

	/*
	 * Perform any necessary byte-swapping.  Yes, the kernel does in fact
	 * perform field-sensitive swapping on the string fields.
	 * See the kernel use of ata_id_string() for proof of this.
	 */
#ifdef __LITTLE_ENDIAN
	ata_swap_string(port->identify + 27, 40);  /* model string*/
	ata_swap_string(port->identify + 23, 8);   /* firmware string*/
	ata_swap_string(port->identify + 10, 20);  /* serial# string*/
#else
	{
		int i;
		for (i = 0; i < ATA_ID_WORDS; i++)
			port->identify[i] = le16_to_cpu(port->identify[i]);
	}
#endif

	/* Check security locked state */
	if (port->identify[128] & 0x4)
		set_bit(MTIP_DDF_SEC_LOCK_BIT, &port->dd->dd_flag);
	else
		clear_bit(MTIP_DDF_SEC_LOCK_BIT, &port->dd->dd_flag);

	/* Set the identify buffer as valid. */
	port->identify_valid = 1;

	if (user_buffer) {
		if (copy_to_user(
			user_buffer,
			port->identify,
			ATA_ID_WORDS * sizeof(u16))) {
			rv = -EFAULT;
			goto out;
		}
	}

out:
	return rv;
}

/*
 * Issue a standby immediate command to the device.
 *
 * @port Pointer to the port structure.
 *
 * return value
 *	0	Command was executed successfully.
 *	-1	An error occurred while executing the command.
 */
static int mtip_standby_immediate(struct mtip_port *port)
{
	int rv;
	struct host_to_dev_fis	fis;
	unsigned long __maybe_unused start;
	unsigned int timeout;

	/* Build the FIS. */
	memset(&fis, 0, sizeof(struct host_to_dev_fis));
	fis.type	= 0x27;
	fis.opts	= 1 << 7;
	fis.command	= ATA_CMD_STANDBYNOW1;

	mtip_set_timeout(port->dd, &fis, &timeout, 0);

	start = jiffies;
	rv = mtip_exec_internal_command(port,
					&fis,
					5,
					0,
					0,
					0,
					timeout);
	dbg_printk(MTIP_DRV_NAME "Time taken to complete standby cmd: %d ms\n",
			jiffies_to_msecs(jiffies - start));
	if (rv)
		dev_warn(&port->dd->pdev->dev,
			"STANDBY IMMEDIATE command failed.\n");

	return rv;
}

/*
 * Issue a READ LOG EXT command to the device.
 *
 * @port	pointer to the port structure.
 * @page	page number to fetch
 * @buffer	pointer to buffer
 * @buffer_dma	dma address corresponding to @buffer
 * @sectors	page length to fetch, in sectors
 *
 * return value
 *	@rv	return value from mtip_exec_internal_command()
 */
static int mtip_read_log_page(struct mtip_port *port, u8 page, u16 *buffer,
				dma_addr_t buffer_dma, unsigned int sectors)
{
	struct host_to_dev_fis fis;

	memset(&fis, 0, sizeof(struct host_to_dev_fis));
	fis.type	= 0x27;
	fis.opts	= 1 << 7;
	fis.command	= ATA_CMD_READ_LOG_EXT;
	fis.sect_count	= sectors & 0xFF;
	fis.sect_cnt_ex	= (sectors >> 8) & 0xFF;
	fis.lba_low	= page;
	fis.lba_mid	= 0;
	fis.device	= ATA_DEVICE_OBS;

	memset(buffer, 0, sectors * ATA_SECT_SIZE);

	return mtip_exec_internal_command(port,
					&fis,
					5,
					buffer_dma,
					sectors * ATA_SECT_SIZE,
					0,
					MTIP_INT_CMD_TIMEOUT_MS);
}

/*
 * Issue a SMART READ DATA command to the device.
 *
 * @port	pointer to the port structure.
 * @buffer	pointer to buffer
 * @buffer_dma	dma address corresponding to @buffer
 *
 * return value
 *	@rv	return value from mtip_exec_internal_command()
 */
static int mtip_get_smart_data(struct mtip_port *port, u8 *buffer,
					dma_addr_t buffer_dma)
{
	struct host_to_dev_fis fis;

	memset(&fis, 0, sizeof(struct host_to_dev_fis));
	fis.type	= 0x27;
	fis.opts	= 1 << 7;
	fis.command	= ATA_CMD_SMART;
	fis.features	= 0xD0;
	fis.sect_count	= 1;
	fis.lba_mid	= 0x4F;
	fis.lba_hi	= 0xC2;
	fis.device	= ATA_DEVICE_OBS;

	return mtip_exec_internal_command(port,
					&fis,
					5,
					buffer_dma,
					ATA_SECT_SIZE,
					0,
					15000);
}

/*
 * Get the value of a smart attribute
 *
 * @port	pointer to the port structure
 * @id		attribute number
 * @attrib	pointer to return attrib information corresponding to @id
 *
 * return value
 *	-EINVAL	NULL buffer passed or unsupported attribute @id.
 *	-EPERM	Identify data not valid, SMART not supported or not enabled
 */
static int mtip_get_smart_attr(struct mtip_port *port, unsigned int id,
						struct smart_attr *attrib)
{
	int rv, i;
	struct smart_attr *pattr;

	if (!attrib)
		return -EINVAL;

	if (!port->identify_valid) {
		dev_warn(&port->dd->pdev->dev, "IDENTIFY DATA not valid\n");
		return -EPERM;
	}
	if (!(port->identify[82] & 0x1)) {
		dev_warn(&port->dd->pdev->dev, "SMART not supported\n");
		return -EPERM;
	}
	if (!(port->identify[85] & 0x1)) {
		dev_warn(&port->dd->pdev->dev, "SMART not enabled\n");
		return -EPERM;
	}

	memset(port->smart_buf, 0, ATA_SECT_SIZE);
	rv = mtip_get_smart_data(port, port->smart_buf, port->smart_buf_dma);
	if (rv) {
		dev_warn(&port->dd->pdev->dev, "Failed to ge SMART data\n");
		return rv;
	}

	pattr = (struct smart_attr *)(port->smart_buf + 2);
	for (i = 0; i < 29; i++, pattr++)
		if (pattr->attr_id == id) {
			memcpy(attrib, pattr, sizeof(struct smart_attr));
			break;
		}

	if (i == 29) {
		dev_warn(&port->dd->pdev->dev,
			"Query for invalid SMART attribute ID\n");
		rv = -EINVAL;
	}

	return rv;
}

/*
 * Get the drive capacity.
 *
 * @dd      Pointer to the device data structure.
 * @sectors Pointer to the variable that will receive the sector count.
 *
 * return value
 *	1 Capacity was returned successfully.
 *	0 The identify information is invalid.
 */
static bool mtip_hw_get_capacity(struct driver_data *dd, sector_t *sectors)
{
	struct mtip_port *port = dd->port;
	u64 total, raw0, raw1, raw2, raw3;
	raw0 = port->identify[100];
	raw1 = port->identify[101];
	raw2 = port->identify[102];
	raw3 = port->identify[103];
	total = raw0 | raw1<<16 | raw2<<32 | raw3<<48;
	*sectors = total;
	return (bool) !!port->identify_valid;
}

/*
 * Display the identify command data.
 *
 * @port Pointer to the port data structure.
 *
 * return value
 *	None
 */
static void mtip_dump_identify(struct mtip_port *port)
{
	sector_t sectors;
	unsigned short revid;
	char cbuf[42];

	if (!port->identify_valid)
		return;

	strlcpy(cbuf, (char *)(port->identify+10), 21);
	dev_info(&port->dd->pdev->dev,
		"Serial No.: %s\n", cbuf);

	strlcpy(cbuf, (char *)(port->identify+23), 9);
	dev_info(&port->dd->pdev->dev,
		"Firmware Ver.: %s\n", cbuf);

	strlcpy(cbuf, (char *)(port->identify+27), 41);
	dev_info(&port->dd->pdev->dev, "Model: %s\n", cbuf);

	dev_info(&port->dd->pdev->dev, "Security: %04x %s\n",
		port->identify[128],
		port->identify[128] & 0x4 ? "(LOCKED)" : "");

	if (mtip_hw_get_capacity(port->dd, &sectors))
		dev_info(&port->dd->pdev->dev,
			"Capacity: %llu sectors (%llu MB)\n",
			 (u64)sectors,
			 ((u64)sectors) * ATA_SECT_SIZE >> 20);

	pci_read_config_word(port->dd->pdev, PCI_REVISION_ID, &revid);
	switch (revid & 0xFF) {
	case 0x1:
		strlcpy(cbuf, "A0", 3);
		break;
	case 0x3:
		strlcpy(cbuf, "A2", 3);
		break;
	default:
		strlcpy(cbuf, "?", 2);
		break;
	}
	dev_info(&port->dd->pdev->dev,
		"Card Type: %s\n", cbuf);
}

/*
 * Map the commands scatter list into the command table.
 *
 * @command Pointer to the command.
 * @nents Number of scatter list entries.
 *
 * return value
 *	None
 */
static inline void fill_command_sg(struct driver_data *dd,
				struct mtip_cmd *command,
				int nents)
{
	int n;
	unsigned int dma_len;
	struct mtip_cmd_sg *command_sg;
	struct scatterlist *sg;

	command_sg = command->command + AHCI_CMD_TBL_HDR_SZ;

	for_each_sg(command->sg, sg, nents, n) {
		dma_len = sg_dma_len(sg);
		if (dma_len > 0x400000)
			dev_err(&dd->pdev->dev,
				"DMA segment length truncated\n");
		command_sg->info = cpu_to_le32((dma_len-1) & 0x3FFFFF);
		command_sg->dba	=  cpu_to_le32(sg_dma_address(sg));
		command_sg->dba_upper =
			cpu_to_le32((sg_dma_address(sg) >> 16) >> 16);
		command_sg++;
	}
}

/*
 * @brief Execute a drive command.
 *
 * return value 0 The command completed successfully.
 * return value -1 An error occurred while executing the command.
 */
static int exec_drive_task(struct mtip_port *port, u8 *command)
{
	struct host_to_dev_fis	fis;
	struct host_to_dev_fis *reply = (port->rxfis + RX_FIS_D2H_REG);
	unsigned int to;

	/* Build the FIS. */
	memset(&fis, 0, sizeof(struct host_to_dev_fis));
	fis.type	= 0x27;
	fis.opts	= 1 << 7;
	fis.command	= command[0];
	fis.features	= command[1];
	fis.sect_count	= command[2];
	fis.sector	= command[3];
	fis.cyl_low	= command[4];
	fis.cyl_hi	= command[5];
	fis.device	= command[6] & ~0x10; /* Clear the dev bit*/

	mtip_set_timeout(port->dd, &fis, &to, 0);

	dbg_printk(MTIP_DRV_NAME " %s: User Command: cmd %x, feat %x, nsect %x, sect %x, lcyl %x, hcyl %x, sel %x\n",
		__func__,
		command[0],
		command[1],
		command[2],
		command[3],
		command[4],
		command[5],
		command[6]);

	/* Execute the command. */
	if (mtip_exec_internal_command(port,
				 &fis,
				 5,
				 0,
				 0,
				 0,
				 to) < 0) {
		return -1;
	}

	command[0] = reply->command; /* Status*/
	command[1] = reply->features; /* Error*/
	command[4] = reply->cyl_low;
	command[5] = reply->cyl_hi;

	dbg_printk(MTIP_DRV_NAME " %s: Completion Status: stat %x, err %x , cyl_lo %x cyl_hi %x\n",
		__func__,
		command[0],
		command[1],
		command[4],
		command[5]);

	return 0;
}

/*
 * @brief Execute a drive command.
 *
 * @param port Pointer to the port data structure.
 * @param command Pointer to the user specified command parameters.
 * @param user_buffer Pointer to the user space buffer where read sector
 *                   data should be copied.
 *
 * return value 0 The command completed successfully.
 * return value -EFAULT An error occurred while copying the completion
 *                 data to the user space buffer.
 * return value -1 An error occurred while executing the command.
 */
static int exec_drive_command(struct mtip_port *port, u8 *command,
				void __user *user_buffer)
{
	struct host_to_dev_fis	fis;
	struct host_to_dev_fis *reply;
	u8 *buf = NULL;
	dma_addr_t dma_addr = 0;
	int rv = 0, xfer_sz = command[3];
	unsigned int to;

	if (xfer_sz) {
		if (!user_buffer)
			return -EFAULT;

		buf = dma_alloc_coherent(&port->dd->pdev->dev,
				ATA_SECT_SIZE * xfer_sz,
				&dma_addr,
				GFP_KERNEL);
		if (!buf) {
			dev_err(&port->dd->pdev->dev,
				"Memory allocation failed (%d bytes)\n",
				ATA_SECT_SIZE * xfer_sz);
			return -ENOMEM;
		}
	}

	/* Build the FIS. */
	memset(&fis, 0, sizeof(struct host_to_dev_fis));
	fis.type	= 0x27;
	fis.opts	= 1 << 7;
	fis.command	= command[0];
	fis.features	= command[2];
	fis.sect_count	= command[3];
	if (fis.command == ATA_CMD_SMART) {
		fis.sector	= command[1];
		fis.cyl_low	= 0x4F;
		fis.cyl_hi	= 0xC2;
	}

	mtip_set_timeout(port->dd, &fis, &to, 0);

	if (xfer_sz)
		reply = (port->rxfis + RX_FIS_PIO_SETUP);
	else
		reply = (port->rxfis + RX_FIS_D2H_REG);

	dbg_printk(MTIP_DRV_NAME
		" %s: User Command: cmd %x, sect %x, "
		"feat %x, sectcnt %x\n",
		__func__,
		command[0],
		command[1],
		command[2],
		command[3]);

	/* Execute the command. */
	if (mtip_exec_internal_command(port,
				&fis,
				 5,
				 (xfer_sz ? dma_addr : 0),
				 (xfer_sz ? ATA_SECT_SIZE * xfer_sz : 0),
				 0,
				 to)
				 < 0) {
		rv = -EFAULT;
		goto exit_drive_command;
	}

	/* Collect the completion status. */
	command[0] = reply->command; /* Status*/
	command[1] = reply->features; /* Error*/
	command[2] = reply->sect_count;

	dbg_printk(MTIP_DRV_NAME
		" %s: Completion Status: stat %x, "
		"err %x, nsect %x\n",
		__func__,
		command[0],
		command[1],
		command[2]);

	if (xfer_sz) {
		if (copy_to_user(user_buffer,
				 buf,
				 ATA_SECT_SIZE * command[3])) {
			rv = -EFAULT;
			goto exit_drive_command;
		}
	}
exit_drive_command:
	if (buf)
		dma_free_coherent(&port->dd->pdev->dev,
				ATA_SECT_SIZE * xfer_sz, buf, dma_addr);
	return rv;
}

/*
 *  Indicates whether a command has a single sector payload.
 *
 *  @command passed to the device to perform the certain event.
 *  @features passed to the device to perform the certain event.
 *
 *  return value
 *	1	command is one that always has a single sector payload,
 *		regardless of the value in the Sector Count field.
 *      0       otherwise
 *
 */
static unsigned int implicit_sector(unsigned char command,
				    unsigned char features)
{
	unsigned int rv = 0;

	/* list of commands that have an implicit sector count of 1 */
	switch (command) {
	case ATA_CMD_SEC_SET_PASS:
	case ATA_CMD_SEC_UNLOCK:
	case ATA_CMD_SEC_ERASE_PREP:
	case ATA_CMD_SEC_ERASE_UNIT:
	case ATA_CMD_SEC_FREEZE_LOCK:
	case ATA_CMD_SEC_DISABLE_PASS:
	case ATA_CMD_PMP_READ:
	case ATA_CMD_PMP_WRITE:
		rv = 1;
		break;
	case ATA_CMD_SET_MAX:
		if (features == ATA_SET_MAX_UNLOCK)
			rv = 1;
		break;
	case ATA_CMD_SMART:
		if ((features == ATA_SMART_READ_VALUES) ||
				(features == ATA_SMART_READ_THRESHOLDS))
			rv = 1;
		break;
	case ATA_CMD_CONF_OVERLAY:
		if ((features == ATA_DCO_IDENTIFY) ||
				(features == ATA_DCO_SET))
			rv = 1;
		break;
	}
	return rv;
}

/*
 * Executes a taskfile
 * See ide_taskfile_ioctl() for derivation
 */
static int exec_drive_taskfile(struct driver_data *dd,
			       void __user *buf,
			       ide_task_request_t *req_task,
			       int outtotal)
{
	struct host_to_dev_fis	fis;
	struct host_to_dev_fis *reply;
	u8 *outbuf = NULL;
	u8 *inbuf = NULL;
	dma_addr_t outbuf_dma = 0;
	dma_addr_t inbuf_dma = 0;
	dma_addr_t dma_buffer = 0;
	int err = 0;
	unsigned int taskin = 0;
	unsigned int taskout = 0;
	u8 nsect = 0;
	unsigned int timeout;
	unsigned int force_single_sector;
	unsigned int transfer_size;
	unsigned long task_file_data;
	int intotal = outtotal + req_task->out_size;
	int erasemode = 0;

	taskout = req_task->out_size;
	taskin = req_task->in_size;
	/* 130560 = 512 * 0xFF*/
	if (taskin > 130560 || taskout > 130560)
		return -EINVAL;

	if (taskout) {
		outbuf = memdup_user(buf + outtotal, taskout);
		if (IS_ERR(outbuf))
			return PTR_ERR(outbuf);

		outbuf_dma = dma_map_single(&dd->pdev->dev, outbuf,
					    taskout, DMA_TO_DEVICE);
		if (dma_mapping_error(&dd->pdev->dev, outbuf_dma)) {
			err = -ENOMEM;
			goto abort;
		}
		dma_buffer = outbuf_dma;
	}

	if (taskin) {
		inbuf = memdup_user(buf + intotal, taskin);
		if (IS_ERR(inbuf)) {
			err = PTR_ERR(inbuf);
			inbuf = NULL;
			goto abort;
		}
		inbuf_dma = dma_map_single(&dd->pdev->dev, inbuf,
					   taskin, DMA_FROM_DEVICE);
		if (dma_mapping_error(&dd->pdev->dev, inbuf_dma)) {
			err = -ENOMEM;
			goto abort;
		}
		dma_buffer = inbuf_dma;
	}

	/* only supports PIO and non-data commands from this ioctl. */
	switch (req_task->data_phase) {
	case TASKFILE_OUT:
		nsect = taskout / ATA_SECT_SIZE;
		reply = (dd->port->rxfis + RX_FIS_PIO_SETUP);
		break;
	case TASKFILE_IN:
		reply = (dd->port->rxfis + RX_FIS_PIO_SETUP);
		break;
	case TASKFILE_NO_DATA:
		reply = (dd->port->rxfis + RX_FIS_D2H_REG);
		break;
	default:
		err = -EINVAL;
		goto abort;
	}

	/* Build the FIS. */
	memset(&fis, 0, sizeof(struct host_to_dev_fis));

	fis.type	= 0x27;
	fis.opts	= 1 << 7;
	fis.command	= req_task->io_ports[7];
	fis.features	= req_task->io_ports[1];
	fis.sect_count	= req_task->io_ports[2];
	fis.lba_low	= req_task->io_ports[3];
	fis.lba_mid	= req_task->io_ports[4];
	fis.lba_hi	= req_task->io_ports[5];
	 /* Clear the dev bit*/
	fis.device	= req_task->io_ports[6] & ~0x10;

	if ((req_task->in_flags.all == 0) && (req_task->out_flags.all & 1)) {
		req_task->in_flags.all	=
			IDE_TASKFILE_STD_IN_FLAGS |
			(IDE_HOB_STD_IN_FLAGS << 8);
		fis.lba_low_ex		= req_task->hob_ports[3];
		fis.lba_mid_ex		= req_task->hob_ports[4];
		fis.lba_hi_ex		= req_task->hob_ports[5];
		fis.features_ex		= req_task->hob_ports[1];
		fis.sect_cnt_ex		= req_task->hob_ports[2];

	} else {
		req_task->in_flags.all = IDE_TASKFILE_STD_IN_FLAGS;
	}

	force_single_sector = implicit_sector(fis.command, fis.features);

	if ((taskin || taskout) && (!fis.sect_count)) {
		if (nsect)
			fis.sect_count = nsect;
		else {
			if (!force_single_sector) {
				dev_warn(&dd->pdev->dev,
					"data movement but "
					"sect_count is 0\n");
				err = -EINVAL;
				goto abort;
			}
		}
	}

	dbg_printk(MTIP_DRV_NAME
		" %s: cmd %x, feat %x, nsect %x,"
		" sect/lbal %x, lcyl/lbam %x, hcyl/lbah %x,"
		" head/dev %x\n",
		__func__,
		fis.command,
		fis.features,
		fis.sect_count,
		fis.lba_low,
		fis.lba_mid,
		fis.lba_hi,
		fis.device);

	/* check for erase mode support during secure erase.*/
	if ((fis.command == ATA_CMD_SEC_ERASE_UNIT) && outbuf &&
					(outbuf[0] & MTIP_SEC_ERASE_MODE)) {
		erasemode = 1;
	}

	mtip_set_timeout(dd, &fis, &timeout, erasemode);

	/* Determine the correct transfer size.*/
	if (force_single_sector)
		transfer_size = ATA_SECT_SIZE;
	else
		transfer_size = ATA_SECT_SIZE * fis.sect_count;

	/* Execute the command.*/
	if (mtip_exec_internal_command(dd->port,
				 &fis,
				 5,
				 dma_buffer,
				 transfer_size,
				 0,
				 timeout) < 0) {
		err = -EIO;
		goto abort;
	}

	task_file_data = readl(dd->port->mmio+PORT_TFDATA);

	if ((req_task->data_phase == TASKFILE_IN) && !(task_file_data & 1)) {
		reply = dd->port->rxfis + RX_FIS_PIO_SETUP;
		req_task->io_ports[7] = reply->control;
	} else {
		reply = dd->port->rxfis + RX_FIS_D2H_REG;
		req_task->io_ports[7] = reply->command;
	}

	/* reclaim the DMA buffers.*/
	if (inbuf_dma)
		dma_unmap_single(&dd->pdev->dev, inbuf_dma, taskin,
				 DMA_FROM_DEVICE);
	if (outbuf_dma)
		dma_unmap_single(&dd->pdev->dev, outbuf_dma, taskout,
				 DMA_TO_DEVICE);
	inbuf_dma  = 0;
	outbuf_dma = 0;

	/* return the ATA registers to the caller.*/
	req_task->io_ports[1] = reply->features;
	req_task->io_ports[2] = reply->sect_count;
	req_task->io_ports[3] = reply->lba_low;
	req_task->io_ports[4] = reply->lba_mid;
	req_task->io_ports[5] = reply->lba_hi;
	req_task->io_ports[6] = reply->device;

	if (req_task->out_flags.all & 1)  {

		req_task->hob_ports[3] = reply->lba_low_ex;
		req_task->hob_ports[4] = reply->lba_mid_ex;
		req_task->hob_ports[5] = reply->lba_hi_ex;
		req_task->hob_ports[1] = reply->features_ex;
		req_task->hob_ports[2] = reply->sect_cnt_ex;
	}
	dbg_printk(MTIP_DRV_NAME
		" %s: Completion: stat %x,"
		"err %x, sect_cnt %x, lbalo %x,"
		"lbamid %x, lbahi %x, dev %x\n",
		__func__,
		req_task->io_ports[7],
		req_task->io_ports[1],
		req_task->io_ports[2],
		req_task->io_ports[3],
		req_task->io_ports[4],
		req_task->io_ports[5],
		req_task->io_ports[6]);

	if (taskout) {
		if (copy_to_user(buf + outtotal, outbuf, taskout)) {
			err = -EFAULT;
			goto abort;
		}
	}
	if (taskin) {
		if (copy_to_user(buf + intotal, inbuf, taskin)) {
			err = -EFAULT;
			goto abort;
		}
	}
abort:
	if (inbuf_dma)
		dma_unmap_single(&dd->pdev->dev, inbuf_dma, taskin,
				 DMA_FROM_DEVICE);
	if (outbuf_dma)
		dma_unmap_single(&dd->pdev->dev, outbuf_dma, taskout,
				 DMA_TO_DEVICE);
	kfree(outbuf);
	kfree(inbuf);

	return err;
}

/*
 * Handle IOCTL calls from the Block Layer.
 *
 * This function is called by the Block Layer when it receives an IOCTL
 * command that it does not understand. If the IOCTL command is not supported
 * this function returns -ENOTTY.
 *
 * @dd  Pointer to the driver data structure.
 * @cmd IOCTL command passed from the Block Layer.
 * @arg IOCTL argument passed from the Block Layer.
 *
 * return value
 *	0	The IOCTL completed successfully.
 *	-ENOTTY The specified command is not supported.
 *	-EFAULT An error occurred copying data to a user space buffer.
 *	-EIO	An error occurred while executing the command.
 */
static int mtip_hw_ioctl(struct driver_data *dd, unsigned int cmd,
			 unsigned long arg)
{
	switch (cmd) {
	case HDIO_GET_IDENTITY:
	{
		if (copy_to_user((void __user *)arg, dd->port->identify,
						sizeof(u16) * ATA_ID_WORDS))
			return -EFAULT;
		break;
	}
	case HDIO_DRIVE_CMD:
	{
		u8 drive_command[4];

		/* Copy the user command info to our buffer. */
		if (copy_from_user(drive_command,
					 (void __user *) arg,
					 sizeof(drive_command)))
			return -EFAULT;

		/* Execute the drive command. */
		if (exec_drive_command(dd->port,
					 drive_command,
					 (void __user *) (arg+4)))
			return -EIO;

		/* Copy the status back to the users buffer. */
		if (copy_to_user((void __user *) arg,
					 drive_command,
					 sizeof(drive_command)))
			return -EFAULT;

		break;
	}
	case HDIO_DRIVE_TASK:
	{
		u8 drive_command[7];

		/* Copy the user command info to our buffer. */
		if (copy_from_user(drive_command,
					 (void __user *) arg,
					 sizeof(drive_command)))
			return -EFAULT;

		/* Execute the drive command. */
		if (exec_drive_task(dd->port, drive_command))
			return -EIO;

		/* Copy the status back to the users buffer. */
		if (copy_to_user((void __user *) arg,
					 drive_command,
					 sizeof(drive_command)))
			return -EFAULT;

		break;
	}
	case HDIO_DRIVE_TASKFILE: {
		ide_task_request_t req_task;
		int ret, outtotal;

		if (copy_from_user(&req_task, (void __user *) arg,
					sizeof(req_task)))
			return -EFAULT;

		outtotal = sizeof(req_task);

		ret = exec_drive_taskfile(dd, (void __user *) arg,
						&req_task, outtotal);

		if (copy_to_user((void __user *) arg, &req_task,
							sizeof(req_task)))
			return -EFAULT;

		return ret;
	}

	default:
		return -EINVAL;
	}
	return 0;
}

/*
 * Submit an IO to the hw
 *
 * This function is called by the block layer to issue an io
 * to the device. Upon completion, the callback function will
 * be called with the data parameter passed as the callback data.
 *
 * @dd       Pointer to the driver data structure.
 * @start    First sector to read.
 * @nsect    Number of sectors to read.
 * @tag      The tag of this read command.
 * @callback Pointer to the function that should be called
 *	     when the read completes.
 * @data     Callback data passed to the callback function
 *	     when the read completes.
 * @dir      Direction (read or write)
 *
 * return value
 *	None
 */
static void mtip_hw_submit_io(struct driver_data *dd, struct request *rq,
			      struct mtip_cmd *command,
			      struct blk_mq_hw_ctx *hctx)
{
	struct mtip_cmd_hdr *hdr =
		dd->port->command_list + sizeof(struct mtip_cmd_hdr) * rq->tag;
	struct host_to_dev_fis	*fis;
	struct mtip_port *port = dd->port;
	int dma_dir = rq_data_dir(rq) == READ ? DMA_FROM_DEVICE : DMA_TO_DEVICE;
	u64 start = blk_rq_pos(rq);
	unsigned int nsect = blk_rq_sectors(rq);
	unsigned int nents;

	/* Map the scatter list for DMA access */
	nents = blk_rq_map_sg(hctx->queue, rq, command->sg);
	nents = dma_map_sg(&dd->pdev->dev, command->sg, nents, dma_dir);

	prefetch(&port->flags);

	command->scatter_ents = nents;

	/*
	 * The number of retries for this command before it is
	 * reported as a failure to the upper layers.
	 */
	command->retries = MTIP_MAX_RETRIES;

	/* Fill out fis */
	fis = command->command;
	fis->type        = 0x27;
	fis->opts        = 1 << 7;
	if (dma_dir == DMA_FROM_DEVICE)
		fis->command = ATA_CMD_FPDMA_READ;
	else
		fis->command = ATA_CMD_FPDMA_WRITE;
	fis->lba_low     = start & 0xFF;
	fis->lba_mid     = (start >> 8) & 0xFF;
	fis->lba_hi      = (start >> 16) & 0xFF;
	fis->lba_low_ex  = (start >> 24) & 0xFF;
	fis->lba_mid_ex  = (start >> 32) & 0xFF;
	fis->lba_hi_ex   = (start >> 40) & 0xFF;
	fis->device	 = 1 << 6;
	fis->features    = nsect & 0xFF;
	fis->features_ex = (nsect >> 8) & 0xFF;
	fis->sect_count  = ((rq->tag << 3) | (rq->tag >> 5));
	fis->sect_cnt_ex = 0;
	fis->control     = 0;
	fis->res2        = 0;
	fis->res3        = 0;
	fill_command_sg(dd, command, nents);

	if (unlikely(command->unaligned))
		fis->device |= 1 << 7;

	/* Populate the command header */
	hdr->ctba = cpu_to_le32(command->command_dma & 0xFFFFFFFF);
	if (test_bit(MTIP_PF_HOST_CAP_64, &dd->port->flags))
		hdr->ctbau = cpu_to_le32((command->command_dma >> 16) >> 16);
	hdr->opts = cpu_to_le32((nents << 16) | 5 | AHCI_CMD_PREFETCH);
	hdr->byte_count = 0;

	command->direction = dma_dir;

	/*
	 * To prevent this command from being issued
	 * if an internal command is in progress or error handling is active.
	 */
	if (unlikely(port->flags & MTIP_PF_PAUSE_IO)) {
		set_bit(rq->tag, port->cmds_to_issue);
		set_bit(MTIP_PF_ISSUE_CMDS_BIT, &port->flags);
		return;
	}

	/* Issue the command to the hardware */
	mtip_issue_ncq_command(port, rq->tag);
}

/*
 * Sysfs status dump.
 *
 * @dev  Pointer to the device structure, passed by the kernrel.
 * @attr Pointer to the device_attribute structure passed by the kernel.
 * @buf  Pointer to the char buffer that will receive the stats info.
 *
 * return value
 *	The size, in bytes, of the data copied into buf.
 */
static ssize_t mtip_hw_show_status(struct device *dev,
				struct device_attribute *attr,
				char *buf)
{
	struct driver_data *dd = dev_to_disk(dev)->private_data;
	int size = 0;

	if (test_bit(MTIP_DDF_OVER_TEMP_BIT, &dd->dd_flag))
		size += sprintf(buf, "%s", "thermal_shutdown\n");
	else if (test_bit(MTIP_DDF_WRITE_PROTECT_BIT, &dd->dd_flag))
		size += sprintf(buf, "%s", "write_protect\n");
	else
		size += sprintf(buf, "%s", "online\n");

	return size;
}

static DEVICE_ATTR(status, 0444, mtip_hw_show_status, NULL);

static struct attribute *mtip_disk_attrs[] = {
	&dev_attr_status.attr,
	NULL,
};

static const struct attribute_group mtip_disk_attr_group = {
	.attrs = mtip_disk_attrs,
};

static const struct attribute_group *mtip_disk_attr_groups[] = {
	&mtip_disk_attr_group,
	NULL,
};

/* debugsfs entries */

static ssize_t show_device_status(struct device_driver *drv, char *buf)
{
	int size = 0;
	struct driver_data *dd, *tmp;
	unsigned long flags;
	char id_buf[42];
	u16 status = 0;

	spin_lock_irqsave(&dev_lock, flags);
	size += sprintf(&buf[size], "Devices Present:\n");
	list_for_each_entry_safe(dd, tmp, &online_list, online_list) {
		if (dd->pdev) {
			if (dd->port &&
			    dd->port->identify &&
			    dd->port->identify_valid) {
				strlcpy(id_buf,
					(char *) (dd->port->identify + 10), 21);
				status = *(dd->port->identify + 141);
			} else {
				memset(id_buf, 0, 42);
				status = 0;
			}

			if (dd->port &&
			    test_bit(MTIP_PF_REBUILD_BIT, &dd->port->flags)) {
				size += sprintf(&buf[size],
					" device %s %s (ftl rebuild %d %%)\n",
					dev_name(&dd->pdev->dev),
					id_buf,
					status);
			} else {
				size += sprintf(&buf[size],
					" device %s %s\n",
					dev_name(&dd->pdev->dev),
					id_buf);
			}
		}
	}

	size += sprintf(&buf[size], "Devices Being Removed:\n");
	list_for_each_entry_safe(dd, tmp, &removing_list, remove_list) {
		if (dd->pdev) {
			if (dd->port &&
			    dd->port->identify &&
			    dd->port->identify_valid) {
				strlcpy(id_buf,
					(char *) (dd->port->identify+10), 21);
				status = *(dd->port->identify + 141);
			} else {
				memset(id_buf, 0, 42);
				status = 0;
			}

			if (dd->port &&
			    test_bit(MTIP_PF_REBUILD_BIT, &dd->port->flags)) {
				size += sprintf(&buf[size],
					" device %s %s (ftl rebuild %d %%)\n",
					dev_name(&dd->pdev->dev),
					id_buf,
					status);
			} else {
				size += sprintf(&buf[size],
					" device %s %s\n",
					dev_name(&dd->pdev->dev),
					id_buf);
			}
		}
	}
	spin_unlock_irqrestore(&dev_lock, flags);

	return size;
}

static ssize_t mtip_hw_read_device_status(struct file *f, char __user *ubuf,
						size_t len, loff_t *offset)
{
	int size = *offset;
	char *buf;
	int rv = 0;

	if (!len || *offset)
		return 0;

	buf = kzalloc(MTIP_DFS_MAX_BUF_SIZE, GFP_KERNEL);
	if (!buf)
		return -ENOMEM;

	size += show_device_status(NULL, buf);

	*offset = size <= len ? size : len;
	size = copy_to_user(ubuf, buf, *offset);
	if (size)
		rv = -EFAULT;

	kfree(buf);
	return rv ? rv : *offset;
}

static ssize_t mtip_hw_read_registers(struct file *f, char __user *ubuf,
				  size_t len, loff_t *offset)
{
	struct driver_data *dd =  (struct driver_data *)f->private_data;
	char *buf;
	u32 group_allocated;
	int size = *offset;
	int n, rv = 0;

	if (!len || size)
		return 0;

	buf = kzalloc(MTIP_DFS_MAX_BUF_SIZE, GFP_KERNEL);
	if (!buf)
		return -ENOMEM;

	size += sprintf(&buf[size], "H/ S ACTive      : [ 0x");

	for (n = dd->slot_groups-1; n >= 0; n--)
		size += sprintf(&buf[size], "%08X ",
					 readl(dd->port->s_active[n]));

	size += sprintf(&buf[size], "]\n");
	size += sprintf(&buf[size], "H/ Command Issue : [ 0x");

	for (n = dd->slot_groups-1; n >= 0; n--)
		size += sprintf(&buf[size], "%08X ",
					readl(dd->port->cmd_issue[n]));

	size += sprintf(&buf[size], "]\n");
	size += sprintf(&buf[size], "H/ Completed     : [ 0x");

	for (n = dd->slot_groups-1; n >= 0; n--)
		size += sprintf(&buf[size], "%08X ",
				readl(dd->port->completed[n]));

	size += sprintf(&buf[size], "]\n");
	size += sprintf(&buf[size], "H/ PORT IRQ STAT : [ 0x%08X ]\n",
				readl(dd->port->mmio + PORT_IRQ_STAT));
	size += sprintf(&buf[size], "H/ HOST IRQ STAT : [ 0x%08X ]\n",
				readl(dd->mmio + HOST_IRQ_STAT));
	size += sprintf(&buf[size], "\n");

	size += sprintf(&buf[size], "L/ Commands in Q : [ 0x");

	for (n = dd->slot_groups-1; n >= 0; n--) {
		if (sizeof(long) > sizeof(u32))
			group_allocated =
				dd->port->cmds_to_issue[n/2] >> (32*(n&1));
		else
			group_allocated = dd->port->cmds_to_issue[n];
		size += sprintf(&buf[size], "%08X ", group_allocated);
	}
	size += sprintf(&buf[size], "]\n");

	*offset = size <= len ? size : len;
	size = copy_to_user(ubuf, buf, *offset);
	if (size)
		rv = -EFAULT;

	kfree(buf);
	return rv ? rv : *offset;
}

static ssize_t mtip_hw_read_flags(struct file *f, char __user *ubuf,
				  size_t len, loff_t *offset)
{
	struct driver_data *dd =  (struct driver_data *)f->private_data;
	char *buf;
	int size = *offset;
	int rv = 0;

	if (!len || size)
		return 0;

	buf = kzalloc(MTIP_DFS_MAX_BUF_SIZE, GFP_KERNEL);
	if (!buf)
		return -ENOMEM;

	size += sprintf(&buf[size], "Flag-port : [ %08lX ]\n",
							dd->port->flags);
	size += sprintf(&buf[size], "Flag-dd   : [ %08lX ]\n",
							dd->dd_flag);

	*offset = size <= len ? size : len;
	size = copy_to_user(ubuf, buf, *offset);
	if (size)
		rv = -EFAULT;

	kfree(buf);
	return rv ? rv : *offset;
}

static const struct file_operations mtip_device_status_fops = {
	.owner  = THIS_MODULE,
	.open   = simple_open,
	.read   = mtip_hw_read_device_status,
	.llseek = no_llseek,
};

static const struct file_operations mtip_regs_fops = {
	.owner  = THIS_MODULE,
	.open   = simple_open,
	.read   = mtip_hw_read_registers,
	.llseek = no_llseek,
};

static const struct file_operations mtip_flags_fops = {
	.owner  = THIS_MODULE,
	.open   = simple_open,
	.read   = mtip_hw_read_flags,
	.llseek = no_llseek,
};

static int mtip_hw_debugfs_init(struct driver_data *dd)
{
	if (!dfs_parent)
		return -1;

	dd->dfs_node = debugfs_create_dir(dd->disk->disk_name, dfs_parent);
	if (IS_ERR_OR_NULL(dd->dfs_node)) {
		dev_warn(&dd->pdev->dev,
			"Error creating node %s under debugfs\n",
						dd->disk->disk_name);
		dd->dfs_node = NULL;
		return -1;
	}

	debugfs_create_file("flags", 0444, dd->dfs_node, dd, &mtip_flags_fops);
	debugfs_create_file("registers", 0444, dd->dfs_node, dd,
			    &mtip_regs_fops);

	return 0;
}

static void mtip_hw_debugfs_exit(struct driver_data *dd)
{
	debugfs_remove_recursive(dd->dfs_node);
}

/*
 * Perform any init/resume time hardware setup
 *
 * @dd Pointer to the driver data structure.
 *
 * return value
 *	None
 */
static inline void hba_setup(struct driver_data *dd)
{
	u32 hwdata;
	hwdata = readl(dd->mmio + HOST_HSORG);

	/* interrupt bug workaround: use only 1 IS bit.*/
	writel(hwdata |
		HSORG_DISABLE_SLOTGRP_INTR |
		HSORG_DISABLE_SLOTGRP_PXIS,
		dd->mmio + HOST_HSORG);
}

static int mtip_device_unaligned_constrained(struct driver_data *dd)
{
	return (dd->pdev->device == P420M_DEVICE_ID ? 1 : 0);
}

/*
 * Detect the details of the product, and store anything needed
 * into the driver data structure.  This includes product type and
 * version and number of slot groups.
 *
 * @dd Pointer to the driver data structure.
 *
 * return value
 *	None
 */
static void mtip_detect_product(struct driver_data *dd)
{
	u32 hwdata;
	unsigned int rev, slotgroups;

	/*
	 * HBA base + 0xFC [15:0] - vendor-specific hardware interface
	 * info register:
	 * [15:8] hardware/software interface rev#
	 * [   3] asic-style interface
	 * [ 2:0] number of slot groups, minus 1 (only valid for asic-style).
	 */
	hwdata = readl(dd->mmio + HOST_HSORG);

	dd->product_type = MTIP_PRODUCT_UNKNOWN;
	dd->slot_groups = 1;

	if (hwdata & 0x8) {
		dd->product_type = MTIP_PRODUCT_ASICFPGA;
		rev = (hwdata & HSORG_HWREV) >> 8;
		slotgroups = (hwdata & HSORG_SLOTGROUPS) + 1;
		dev_info(&dd->pdev->dev,
			"ASIC-FPGA design, HS rev 0x%x, "
			"%i slot groups [%i slots]\n",
			 rev,
			 slotgroups,
			 slotgroups * 32);

		if (slotgroups > MTIP_MAX_SLOT_GROUPS) {
			dev_warn(&dd->pdev->dev,
				"Warning: driver only supports "
				"%i slot groups.\n", MTIP_MAX_SLOT_GROUPS);
			slotgroups = MTIP_MAX_SLOT_GROUPS;
		}
		dd->slot_groups = slotgroups;
		return;
	}

	dev_warn(&dd->pdev->dev, "Unrecognized product id\n");
}

/*
 * Blocking wait for FTL rebuild to complete
 *
 * @dd Pointer to the DRIVER_DATA structure.
 *
 * return value
 *	0	FTL rebuild completed successfully
 *	-EFAULT FTL rebuild error/timeout/interruption
 */
static int mtip_ftl_rebuild_poll(struct driver_data *dd)
{
	unsigned long timeout, cnt = 0, start;

	dev_warn(&dd->pdev->dev,
		"FTL rebuild in progress. Polling for completion.\n");

	start = jiffies;
	timeout = jiffies + msecs_to_jiffies(MTIP_FTL_REBUILD_TIMEOUT_MS);

	do {
		if (unlikely(test_bit(MTIP_DDF_REMOVE_PENDING_BIT,
				&dd->dd_flag)))
			return -EFAULT;
		if (mtip_check_surprise_removal(dd->pdev))
			return -EFAULT;

		if (mtip_get_identify(dd->port, NULL) < 0)
			return -EFAULT;

		if (*(dd->port->identify + MTIP_FTL_REBUILD_OFFSET) ==
			MTIP_FTL_REBUILD_MAGIC) {
			ssleep(1);
			/* Print message every 3 minutes */
			if (cnt++ >= 180) {
				dev_warn(&dd->pdev->dev,
				"FTL rebuild in progress (%d secs).\n",
				jiffies_to_msecs(jiffies - start) / 1000);
				cnt = 0;
			}
		} else {
			dev_warn(&dd->pdev->dev,
				"FTL rebuild complete (%d secs).\n",
			jiffies_to_msecs(jiffies - start) / 1000);
			mtip_block_initialize(dd);
			return 0;
		}
	} while (time_before(jiffies, timeout));

	/* Check for timeout */
	dev_err(&dd->pdev->dev,
		"Timed out waiting for FTL rebuild to complete (%d secs).\n",
		jiffies_to_msecs(jiffies - start) / 1000);
	return -EFAULT;
}

static void mtip_softirq_done_fn(struct request *rq)
{
	struct mtip_cmd *cmd = blk_mq_rq_to_pdu(rq);
	struct driver_data *dd = rq->q->queuedata;

	/* Unmap the DMA scatter list entries */
	dma_unmap_sg(&dd->pdev->dev, cmd->sg, cmd->scatter_ents,
							cmd->direction);

	if (unlikely(cmd->unaligned))
		atomic_inc(&dd->port->cmd_slot_unal);

	blk_mq_end_request(rq, cmd->status);
}

static bool mtip_abort_cmd(struct request *req, void *data, bool reserved)
{
	struct mtip_cmd *cmd = blk_mq_rq_to_pdu(req);
	struct driver_data *dd = data;

	dbg_printk(MTIP_DRV_NAME " Aborting request, tag = %d\n", req->tag);

	clear_bit(req->tag, dd->port->cmds_to_issue);
	cmd->status = BLK_STS_IOERR;
	mtip_softirq_done_fn(req);
	return true;
}

static bool mtip_queue_cmd(struct request *req, void *data, bool reserved)
{
	struct driver_data *dd = data;

	set_bit(req->tag, dd->port->cmds_to_issue);
	blk_abort_request(req);
	return true;
}

/*
 * service thread to issue queued commands
 *
 * @data Pointer to the driver data structure.
 *
 * return value
 *	0
 */

static int mtip_service_thread(void *data)
{
	struct driver_data *dd = (struct driver_data *)data;
	unsigned long slot, slot_start, slot_wrap, to;
	unsigned int num_cmd_slots = dd->slot_groups * 32;
	struct mtip_port *port = dd->port;

	while (1) {
		if (kthread_should_stop() ||
			test_bit(MTIP_PF_SVC_THD_STOP_BIT, &port->flags))
			goto st_out;
		clear_bit(MTIP_PF_SVC_THD_ACTIVE_BIT, &port->flags);

		/*
		 * the condition is to check neither an internal command is
		 * is in progress nor error handling is active
		 */
		wait_event_interruptible(port->svc_wait, (port->flags) &&
			(port->flags & MTIP_PF_SVC_THD_WORK));

		if (kthread_should_stop() ||
			test_bit(MTIP_PF_SVC_THD_STOP_BIT, &port->flags))
			goto st_out;

		if (unlikely(test_bit(MTIP_DDF_REMOVE_PENDING_BIT,
				&dd->dd_flag)))
			goto st_out;

		set_bit(MTIP_PF_SVC_THD_ACTIVE_BIT, &port->flags);

restart_eh:
		/* Demux bits: start with error handling */
		if (test_bit(MTIP_PF_EH_ACTIVE_BIT, &port->flags)) {
			mtip_handle_tfe(dd);
			clear_bit(MTIP_PF_EH_ACTIVE_BIT, &port->flags);
		}

		if (test_bit(MTIP_PF_EH_ACTIVE_BIT, &port->flags))
			goto restart_eh;

		if (test_bit(MTIP_PF_TO_ACTIVE_BIT, &port->flags)) {
			to = jiffies + msecs_to_jiffies(5000);

			do {
				mdelay(100);
			} while (atomic_read(&dd->irq_workers_active) != 0 &&
				time_before(jiffies, to));

			if (atomic_read(&dd->irq_workers_active) != 0)
				dev_warn(&dd->pdev->dev,
					"Completion workers still active!");

			blk_mq_quiesce_queue(dd->queue);

			blk_mq_tagset_busy_iter(&dd->tags, mtip_queue_cmd, dd);

			set_bit(MTIP_PF_ISSUE_CMDS_BIT, &dd->port->flags);

			if (mtip_device_reset(dd))
				blk_mq_tagset_busy_iter(&dd->tags,
							mtip_abort_cmd, dd);

			clear_bit(MTIP_PF_TO_ACTIVE_BIT, &dd->port->flags);

			blk_mq_unquiesce_queue(dd->queue);
		}

		if (test_bit(MTIP_PF_ISSUE_CMDS_BIT, &port->flags)) {
			slot = 1;
			/* used to restrict the loop to one iteration */
			slot_start = num_cmd_slots;
			slot_wrap = 0;
			while (1) {
				slot = find_next_bit(port->cmds_to_issue,
						num_cmd_slots, slot);
				if (slot_wrap == 1) {
					if ((slot_start >= slot) ||
						(slot >= num_cmd_slots))
						break;
				}
				if (unlikely(slot_start == num_cmd_slots))
					slot_start = slot;

				if (unlikely(slot == num_cmd_slots)) {
					slot = 1;
					slot_wrap = 1;
					continue;
				}

				/* Issue the command to the hardware */
				mtip_issue_ncq_command(port, slot);

				clear_bit(slot, port->cmds_to_issue);
			}

			clear_bit(MTIP_PF_ISSUE_CMDS_BIT, &port->flags);
		}

		if (test_bit(MTIP_PF_REBUILD_BIT, &port->flags)) {
			if (mtip_ftl_rebuild_poll(dd) == 0)
				clear_bit(MTIP_PF_REBUILD_BIT, &port->flags);
		}
	}

st_out:
	return 0;
}

/*
 * DMA region teardown
 *
 * @dd Pointer to driver_data structure
 *
 * return value
 *      None
 */
static void mtip_dma_free(struct driver_data *dd)
{
	struct mtip_port *port = dd->port;

	if (port->block1)
		dma_free_coherent(&dd->pdev->dev, BLOCK_DMA_ALLOC_SZ,
					port->block1, port->block1_dma);

	if (port->command_list) {
		dma_free_coherent(&dd->pdev->dev, AHCI_CMD_TBL_SZ,
				port->command_list, port->command_list_dma);
	}
}

/*
 * DMA region setup
 *
 * @dd Pointer to driver_data structure
 *
 * return value
 *      -ENOMEM Not enough free DMA region space to initialize driver
 */
static int mtip_dma_alloc(struct driver_data *dd)
{
	struct mtip_port *port = dd->port;

	/* Allocate dma memory for RX Fis, Identify, and Sector Bufffer */
	port->block1 =
		dma_alloc_coherent(&dd->pdev->dev, BLOCK_DMA_ALLOC_SZ,
					&port->block1_dma, GFP_KERNEL);
	if (!port->block1)
		return -ENOMEM;

	/* Allocate dma memory for command list */
	port->command_list =
		dma_alloc_coherent(&dd->pdev->dev, AHCI_CMD_TBL_SZ,
					&port->command_list_dma, GFP_KERNEL);
	if (!port->command_list) {
		dma_free_coherent(&dd->pdev->dev, BLOCK_DMA_ALLOC_SZ,
					port->block1, port->block1_dma);
		port->block1 = NULL;
		port->block1_dma = 0;
		return -ENOMEM;
	}

	/* Setup all pointers into first DMA region */
	port->rxfis         = port->block1 + AHCI_RX_FIS_OFFSET;
	port->rxfis_dma     = port->block1_dma + AHCI_RX_FIS_OFFSET;
	port->identify      = port->block1 + AHCI_IDFY_OFFSET;
	port->identify_dma  = port->block1_dma + AHCI_IDFY_OFFSET;
	port->log_buf       = port->block1 + AHCI_SECTBUF_OFFSET;
	port->log_buf_dma   = port->block1_dma + AHCI_SECTBUF_OFFSET;
	port->smart_buf     = port->block1 + AHCI_SMARTBUF_OFFSET;
	port->smart_buf_dma = port->block1_dma + AHCI_SMARTBUF_OFFSET;

	return 0;
}

static int mtip_hw_get_identify(struct driver_data *dd)
{
	struct smart_attr attr242;
	unsigned char *buf;
	int rv;

	if (mtip_get_identify(dd->port, NULL) < 0)
		return -EFAULT;

	if (*(dd->port->identify + MTIP_FTL_REBUILD_OFFSET) ==
		MTIP_FTL_REBUILD_MAGIC) {
		set_bit(MTIP_PF_REBUILD_BIT, &dd->port->flags);
		return MTIP_FTL_REBUILD_MAGIC;
	}
	mtip_dump_identify(dd->port);

	/* check write protect, over temp and rebuild statuses */
	rv = mtip_read_log_page(dd->port, ATA_LOG_SATA_NCQ,
				dd->port->log_buf,
				dd->port->log_buf_dma, 1);
	if (rv) {
		dev_warn(&dd->pdev->dev,
			"Error in READ LOG EXT (10h) command\n");
		/* non-critical error, don't fail the load */
	} else {
		buf = (unsigned char *)dd->port->log_buf;
		if (buf[259] & 0x1) {
			dev_info(&dd->pdev->dev,
				"Write protect bit is set.\n");
			set_bit(MTIP_DDF_WRITE_PROTECT_BIT, &dd->dd_flag);
		}
		if (buf[288] == 0xF7) {
			dev_info(&dd->pdev->dev,
				"Exceeded Tmax, drive in thermal shutdown.\n");
			set_bit(MTIP_DDF_OVER_TEMP_BIT, &dd->dd_flag);
		}
		if (buf[288] == 0xBF) {
			dev_info(&dd->pdev->dev,
				"Drive indicates rebuild has failed.\n");
			set_bit(MTIP_DDF_REBUILD_FAILED_BIT, &dd->dd_flag);
		}
	}

	/* get write protect progess */
	memset(&attr242, 0, sizeof(struct smart_attr));
	if (mtip_get_smart_attr(dd->port, 242, &attr242))
		dev_warn(&dd->pdev->dev,
				"Unable to check write protect progress\n");
	else
		dev_info(&dd->pdev->dev,
				"Write protect progress: %u%% (%u blocks)\n",
				attr242.cur, le32_to_cpu(attr242.data));

	return rv;
}

/*
 * Called once for each card.
 *
 * @dd Pointer to the driver data structure.
 *
 * return value
 *	0 on success, else an error code.
 */
static int mtip_hw_init(struct driver_data *dd)
{
	int i;
	int rv;
	unsigned long timeout, timetaken;

	dd->mmio = pcim_iomap_table(dd->pdev)[MTIP_ABAR];

	mtip_detect_product(dd);
	if (dd->product_type == MTIP_PRODUCT_UNKNOWN) {
		rv = -EIO;
		goto out1;
	}

	hba_setup(dd);

	dd->port = kzalloc_node(sizeof(struct mtip_port), GFP_KERNEL,
				dd->numa_node);
	if (!dd->port)
		return -ENOMEM;

	/* Continue workqueue setup */
	for (i = 0; i < MTIP_MAX_SLOT_GROUPS; i++)
		dd->work[i].port = dd->port;

	/* Enable unaligned IO constraints for some devices */
	if (mtip_device_unaligned_constrained(dd))
		dd->unal_qdepth = MTIP_MAX_UNALIGNED_SLOTS;
	else
		dd->unal_qdepth = 0;

	atomic_set(&dd->port->cmd_slot_unal, dd->unal_qdepth);

	/* Spinlock to prevent concurrent issue */
	for (i = 0; i < MTIP_MAX_SLOT_GROUPS; i++)
		spin_lock_init(&dd->port->cmd_issue_lock[i]);

	/* Set the port mmio base address. */
	dd->port->mmio	= dd->mmio + PORT_OFFSET;
	dd->port->dd	= dd;

	/* DMA allocations */
	rv = mtip_dma_alloc(dd);
	if (rv < 0)
		goto out1;

	/* Setup the pointers to the extended s_active and CI registers. */
	for (i = 0; i < dd->slot_groups; i++) {
		dd->port->s_active[i] =
			dd->port->mmio + i*0x80 + PORT_SCR_ACT;
		dd->port->cmd_issue[i] =
			dd->port->mmio + i*0x80 + PORT_COMMAND_ISSUE;
		dd->port->completed[i] =
			dd->port->mmio + i*0x80 + PORT_SDBV;
	}

	timetaken = jiffies;
	timeout = jiffies + msecs_to_jiffies(30000);
	while (((readl(dd->port->mmio + PORT_SCR_STAT) & 0x0F) != 0x03) &&
		 time_before(jiffies, timeout)) {
		mdelay(100);
	}
	if (unlikely(mtip_check_surprise_removal(dd->pdev))) {
		timetaken = jiffies - timetaken;
		dev_warn(&dd->pdev->dev,
			"Surprise removal detected at %u ms\n",
			jiffies_to_msecs(timetaken));
		rv = -ENODEV;
		goto out2 ;
	}
	if (unlikely(test_bit(MTIP_DDF_REMOVE_PENDING_BIT, &dd->dd_flag))) {
		timetaken = jiffies - timetaken;
		dev_warn(&dd->pdev->dev,
			"Removal detected at %u ms\n",
			jiffies_to_msecs(timetaken));
		rv = -EFAULT;
		goto out2;
	}

	/* Conditionally reset the HBA. */
	if (!(readl(dd->mmio + HOST_CAP) & HOST_CAP_NZDMA)) {
		if (mtip_hba_reset(dd) < 0) {
			dev_err(&dd->pdev->dev,
				"Card did not reset within timeout\n");
			rv = -EIO;
			goto out2;
		}
	} else {
		/* Clear any pending interrupts on the HBA */
		writel(readl(dd->mmio + HOST_IRQ_STAT),
			dd->mmio + HOST_IRQ_STAT);
	}

	mtip_init_port(dd->port);
	mtip_start_port(dd->port);

	/* Setup the ISR and enable interrupts. */
	rv = request_irq(dd->pdev->irq, mtip_irq_handler, IRQF_SHARED,
			 dev_driver_string(&dd->pdev->dev), dd);
	if (rv) {
		dev_err(&dd->pdev->dev,
			"Unable to allocate IRQ %d\n", dd->pdev->irq);
		goto out2;
	}
	irq_set_affinity_hint(dd->pdev->irq, get_cpu_mask(dd->isr_binding));

	/* Enable interrupts on the HBA. */
	writel(readl(dd->mmio + HOST_CTL) | HOST_IRQ_EN,
					dd->mmio + HOST_CTL);

	init_waitqueue_head(&dd->port->svc_wait);

	if (test_bit(MTIP_DDF_REMOVE_PENDING_BIT, &dd->dd_flag)) {
		rv = -EFAULT;
		goto out3;
	}

	return rv;

out3:
	/* Disable interrupts on the HBA. */
	writel(readl(dd->mmio + HOST_CTL) & ~HOST_IRQ_EN,
			dd->mmio + HOST_CTL);

	/* Release the IRQ. */
	irq_set_affinity_hint(dd->pdev->irq, NULL);
	free_irq(dd->pdev->irq, dd);

out2:
	mtip_deinit_port(dd->port);
	mtip_dma_free(dd);

out1:
	/* Free the memory allocated for the for structure. */
	kfree(dd->port);

	return rv;
}

static int mtip_standby_drive(struct driver_data *dd)
{
	int rv = 0;

	if (dd->sr || !dd->port)
		return -ENODEV;
	/*
	 * Send standby immediate (E0h) to the drive so that it
	 * saves its state.
	 */
	if (!test_bit(MTIP_PF_REBUILD_BIT, &dd->port->flags) &&
	    !test_bit(MTIP_DDF_REBUILD_FAILED_BIT, &dd->dd_flag) &&
	    !test_bit(MTIP_DDF_SEC_LOCK_BIT, &dd->dd_flag)) {
		rv = mtip_standby_immediate(dd->port);
		if (rv)
			dev_warn(&dd->pdev->dev,
				"STANDBY IMMEDIATE failed\n");
	}
	return rv;
}

/*
 * Called to deinitialize an interface.
 *
 * @dd Pointer to the driver data structure.
 *
 * return value
 *	0
 */
static int mtip_hw_exit(struct driver_data *dd)
{
	if (!dd->sr) {
		/* de-initialize the port. */
		mtip_deinit_port(dd->port);

		/* Disable interrupts on the HBA. */
		writel(readl(dd->mmio + HOST_CTL) & ~HOST_IRQ_EN,
				dd->mmio + HOST_CTL);
	}

	/* Release the IRQ. */
	irq_set_affinity_hint(dd->pdev->irq, NULL);
	free_irq(dd->pdev->irq, dd);
	msleep(1000);

	/* Free dma regions */
	mtip_dma_free(dd);

	/* Free the memory allocated for the for structure. */
	kfree(dd->port);
	dd->port = NULL;

	return 0;
}

/*
 * Issue a Standby Immediate command to the device.
 *
 * This function is called by the Block Layer just before the
 * system powers off during a shutdown.
 *
 * @dd Pointer to the driver data structure.
 *
 * return value
 *	0
 */
static int mtip_hw_shutdown(struct driver_data *dd)
{
	/*
	 * Send standby immediate (E0h) to the drive so that it
	 * saves its state.
	 */
	mtip_standby_drive(dd);

	return 0;
}

/*
 * Suspend function
 *
 * This function is called by the Block Layer just before the
 * system hibernates.
 *
 * @dd Pointer to the driver data structure.
 *
 * return value
 *	0	Suspend was successful
 *	-EFAULT Suspend was not successful
 */
static int mtip_hw_suspend(struct driver_data *dd)
{
	/*
	 * Send standby immediate (E0h) to the drive
	 * so that it saves its state.
	 */
	if (mtip_standby_drive(dd) != 0) {
		dev_err(&dd->pdev->dev,
			"Failed standby-immediate command\n");
		return -EFAULT;
	}

	/* Disable interrupts on the HBA.*/
	writel(readl(dd->mmio + HOST_CTL) & ~HOST_IRQ_EN,
			dd->mmio + HOST_CTL);
	mtip_deinit_port(dd->port);

	return 0;
}

/*
 * Resume function
 *
 * This function is called by the Block Layer as the
 * system resumes.
 *
 * @dd Pointer to the driver data structure.
 *
 * return value
 *	0	Resume was successful
 *      -EFAULT Resume was not successful
 */
static int mtip_hw_resume(struct driver_data *dd)
{
	/* Perform any needed hardware setup steps */
	hba_setup(dd);

	/* Reset the HBA */
	if (mtip_hba_reset(dd) != 0) {
		dev_err(&dd->pdev->dev,
			"Unable to reset the HBA\n");
		return -EFAULT;
	}

	/*
	 * Enable the port, DMA engine, and FIS reception specific
	 * h/w in controller.
	 */
	mtip_init_port(dd->port);
	mtip_start_port(dd->port);

	/* Enable interrupts on the HBA.*/
	writel(readl(dd->mmio + HOST_CTL) | HOST_IRQ_EN,
			dd->mmio + HOST_CTL);

	return 0;
}

/*
 * Helper function for reusing disk name
 * upon hot insertion.
 */
static int rssd_disk_name_format(char *prefix,
				 int index,
				 char *buf,
				 int buflen)
{
	const int base = 'z' - 'a' + 1;
	char *begin = buf + strlen(prefix);
	char *end = buf + buflen;
	char *p;
	int unit;

	p = end - 1;
	*p = '\0';
	unit = base;
	do {
		if (p == begin)
			return -EINVAL;
		*--p = 'a' + (index % unit);
		index = (index / unit) - 1;
	} while (index >= 0);

	memmove(begin, p, end - p);
	memcpy(buf, prefix, strlen(prefix));

	return 0;
}

/*
 * Block layer IOCTL handler.
 *
 * @dev Pointer to the block_device structure.
 * @mode ignored
 * @cmd IOCTL command passed from the user application.
 * @arg Argument passed from the user application.
 *
 * return value
 *	0        IOCTL completed successfully.
 *	-ENOTTY  IOCTL not supported or invalid driver data
 *                 structure pointer.
 */
static int mtip_block_ioctl(struct block_device *dev,
			    fmode_t mode,
			    unsigned cmd,
			    unsigned long arg)
{
	struct driver_data *dd = dev->bd_disk->private_data;

	if (!capable(CAP_SYS_ADMIN))
		return -EACCES;

	if (!dd)
		return -ENOTTY;

	if (unlikely(test_bit(MTIP_DDF_REMOVE_PENDING_BIT, &dd->dd_flag)))
		return -ENOTTY;

	switch (cmd) {
	case BLKFLSBUF:
		return -ENOTTY;
	default:
		return mtip_hw_ioctl(dd, cmd, arg);
	}
}

#ifdef CONFIG_COMPAT
/*
 * Block layer compat IOCTL handler.
 *
 * @dev Pointer to the block_device structure.
 * @mode ignored
 * @cmd IOCTL command passed from the user application.
 * @arg Argument passed from the user application.
 *
 * return value
 *	0        IOCTL completed successfully.
 *	-ENOTTY  IOCTL not supported or invalid driver data
 *                 structure pointer.
 */
static int mtip_block_compat_ioctl(struct block_device *dev,
			    fmode_t mode,
			    unsigned cmd,
			    unsigned long arg)
{
	struct driver_data *dd = dev->bd_disk->private_data;

	if (!capable(CAP_SYS_ADMIN))
		return -EACCES;

	if (!dd)
		return -ENOTTY;

	if (unlikely(test_bit(MTIP_DDF_REMOVE_PENDING_BIT, &dd->dd_flag)))
		return -ENOTTY;

	switch (cmd) {
	case BLKFLSBUF:
		return -ENOTTY;
	case HDIO_DRIVE_TASKFILE: {
		struct mtip_compat_ide_task_request_s __user *compat_req_task;
		ide_task_request_t req_task;
		int compat_tasksize, outtotal, ret;

		compat_tasksize =
			sizeof(struct mtip_compat_ide_task_request_s);

		compat_req_task =
			(struct mtip_compat_ide_task_request_s __user *) arg;

		if (copy_from_user(&req_task, (void __user *) arg,
			compat_tasksize - (2 * sizeof(compat_long_t))))
			return -EFAULT;

		if (get_user(req_task.out_size, &compat_req_task->out_size))
			return -EFAULT;

		if (get_user(req_task.in_size, &compat_req_task->in_size))
			return -EFAULT;

		outtotal = sizeof(struct mtip_compat_ide_task_request_s);

		ret = exec_drive_taskfile(dd, (void __user *) arg,
						&req_task, outtotal);

		if (copy_to_user((void __user *) arg, &req_task,
				compat_tasksize -
				(2 * sizeof(compat_long_t))))
			return -EFAULT;

		if (put_user(req_task.out_size, &compat_req_task->out_size))
			return -EFAULT;

		if (put_user(req_task.in_size, &compat_req_task->in_size))
			return -EFAULT;

		return ret;
	}
	default:
		return mtip_hw_ioctl(dd, cmd, arg);
	}
}
#endif

/*
 * Obtain the geometry of the device.
 *
 * You may think that this function is obsolete, but some applications,
 * fdisk for example still used CHS values. This function describes the
 * device as having 224 heads and 56 sectors per cylinder. These values are
 * chosen so that each cylinder is aligned on a 4KB boundary. Since a
 * partition is described in terms of a start and end cylinder this means
 * that each partition is also 4KB aligned. Non-aligned partitions adversely
 * affects performance.
 *
 * @dev Pointer to the block_device strucutre.
 * @geo Pointer to a hd_geometry structure.
 *
 * return value
 *	0       Operation completed successfully.
 *	-ENOTTY An error occurred while reading the drive capacity.
 */
static int mtip_block_getgeo(struct block_device *dev,
				struct hd_geometry *geo)
{
	struct driver_data *dd = dev->bd_disk->private_data;
	sector_t capacity;

	if (!dd)
		return -ENOTTY;

	if (!(mtip_hw_get_capacity(dd, &capacity))) {
		dev_warn(&dd->pdev->dev,
			"Could not get drive capacity.\n");
		return -ENOTTY;
	}

	geo->heads = 224;
	geo->sectors = 56;
	sector_div(capacity, (geo->heads * geo->sectors));
	geo->cylinders = capacity;
	return 0;
}

static int mtip_block_open(struct block_device *dev, fmode_t mode)
{
	struct driver_data *dd;

	if (dev && dev->bd_disk) {
		dd = (struct driver_data *) dev->bd_disk->private_data;

		if (dd) {
			if (test_bit(MTIP_DDF_REMOVAL_BIT,
							&dd->dd_flag)) {
				return -ENODEV;
			}
			return 0;
		}
	}
	return -ENODEV;
}

static void mtip_block_release(struct gendisk *disk, fmode_t mode)
{
}

/*
 * Block device operation function.
 *
 * This structure contains pointers to the functions required by the block
 * layer.
 */
static const struct block_device_operations mtip_block_ops = {
	.open		= mtip_block_open,
	.release	= mtip_block_release,
	.ioctl		= mtip_block_ioctl,
#ifdef CONFIG_COMPAT
	.compat_ioctl	= mtip_block_compat_ioctl,
#endif
	.getgeo		= mtip_block_getgeo,
	.owner		= THIS_MODULE
};

static inline bool is_se_active(struct driver_data *dd)
{
	if (unlikely(test_bit(MTIP_PF_SE_ACTIVE_BIT, &dd->port->flags))) {
		if (dd->port->ic_pause_timer) {
			unsigned long to = dd->port->ic_pause_timer +
							msecs_to_jiffies(1000);
			if (time_after(jiffies, to)) {
				clear_bit(MTIP_PF_SE_ACTIVE_BIT,
							&dd->port->flags);
				clear_bit(MTIP_DDF_SEC_LOCK_BIT, &dd->dd_flag);
				dd->port->ic_pause_timer = 0;
				wake_up_interruptible(&dd->port->svc_wait);
				return false;
			}
		}
		return true;
	}
	return false;
}

static inline bool is_stopped(struct driver_data *dd, struct request *rq)
{
	if (likely(!(dd->dd_flag & MTIP_DDF_STOP_IO)))
		return false;

	if (test_bit(MTIP_DDF_REMOVE_PENDING_BIT, &dd->dd_flag))
		return true;
	if (test_bit(MTIP_DDF_OVER_TEMP_BIT, &dd->dd_flag))
		return true;
	if (test_bit(MTIP_DDF_WRITE_PROTECT_BIT, &dd->dd_flag) &&
	    rq_data_dir(rq))
		return true;
	if (test_bit(MTIP_DDF_SEC_LOCK_BIT, &dd->dd_flag))
		return true;
	if (test_bit(MTIP_DDF_REBUILD_FAILED_BIT, &dd->dd_flag))
		return true;

	return false;
}

static bool mtip_check_unal_depth(struct blk_mq_hw_ctx *hctx,
				  struct request *rq)
{
	struct driver_data *dd = hctx->queue->queuedata;
	struct mtip_cmd *cmd = blk_mq_rq_to_pdu(rq);

	if (rq_data_dir(rq) == READ || !dd->unal_qdepth)
		return false;

	/*
	 * If unaligned depth must be limited on this controller, mark it
	 * as unaligned if the IO isn't on a 4k boundary (start of length).
	 */
	if (blk_rq_sectors(rq) <= 64) {
		if ((blk_rq_pos(rq) & 7) || (blk_rq_sectors(rq) & 7))
			cmd->unaligned = 1;
	}

	if (cmd->unaligned && atomic_dec_if_positive(&dd->port->cmd_slot_unal) >= 0)
		return true;

	return false;
}

static blk_status_t mtip_issue_reserved_cmd(struct blk_mq_hw_ctx *hctx,
		struct request *rq)
{
	struct driver_data *dd = hctx->queue->queuedata;
	struct mtip_cmd *cmd = blk_mq_rq_to_pdu(rq);
	struct mtip_int_cmd *icmd = cmd->icmd;
	struct mtip_cmd_hdr *hdr =
		dd->port->command_list + sizeof(struct mtip_cmd_hdr) * rq->tag;
	struct mtip_cmd_sg *command_sg;

	if (mtip_commands_active(dd->port))
		return BLK_STS_DEV_RESOURCE;

	hdr->ctba = cpu_to_le32(cmd->command_dma & 0xFFFFFFFF);
	if (test_bit(MTIP_PF_HOST_CAP_64, &dd->port->flags))
		hdr->ctbau = cpu_to_le32((cmd->command_dma >> 16) >> 16);
	/* Populate the SG list */
	hdr->opts = cpu_to_le32(icmd->opts | icmd->fis_len);
	if (icmd->buf_len) {
		command_sg = cmd->command + AHCI_CMD_TBL_HDR_SZ;

		command_sg->info = cpu_to_le32((icmd->buf_len-1) & 0x3FFFFF);
		command_sg->dba	= cpu_to_le32(icmd->buffer & 0xFFFFFFFF);
		command_sg->dba_upper =
			cpu_to_le32((icmd->buffer >> 16) >> 16);

		hdr->opts |= cpu_to_le32((1 << 16));
	}

	/* Populate the command header */
	hdr->byte_count = 0;

	blk_mq_start_request(rq);
	mtip_issue_non_ncq_command(dd->port, rq->tag);
	return 0;
}

static blk_status_t mtip_queue_rq(struct blk_mq_hw_ctx *hctx,
			 const struct blk_mq_queue_data *bd)
{
	struct driver_data *dd = hctx->queue->queuedata;
	struct request *rq = bd->rq;
	struct mtip_cmd *cmd = blk_mq_rq_to_pdu(rq);

	if (blk_rq_is_passthrough(rq))
		return mtip_issue_reserved_cmd(hctx, rq);

	if (unlikely(mtip_check_unal_depth(hctx, rq)))
		return BLK_STS_DEV_RESOURCE;

	if (is_se_active(dd) || is_stopped(dd, rq))
		return BLK_STS_IOERR;

	blk_mq_start_request(rq);

	mtip_hw_submit_io(dd, rq, cmd, hctx);
	return BLK_STS_OK;
}

static void mtip_free_cmd(struct blk_mq_tag_set *set, struct request *rq,
			  unsigned int hctx_idx)
{
	struct driver_data *dd = set->driver_data;
	struct mtip_cmd *cmd = blk_mq_rq_to_pdu(rq);

	if (!cmd->command)
		return;

	dma_free_coherent(&dd->pdev->dev, CMD_DMA_ALLOC_SZ, cmd->command,
			  cmd->command_dma);
}

static int mtip_init_cmd(struct blk_mq_tag_set *set, struct request *rq,
			 unsigned int hctx_idx, unsigned int numa_node)
{
	struct driver_data *dd = set->driver_data;
	struct mtip_cmd *cmd = blk_mq_rq_to_pdu(rq);

	cmd->command = dma_alloc_coherent(&dd->pdev->dev, CMD_DMA_ALLOC_SZ,
			&cmd->command_dma, GFP_KERNEL);
	if (!cmd->command)
		return -ENOMEM;

	sg_init_table(cmd->sg, MTIP_MAX_SG);
	return 0;
}

static enum blk_eh_timer_return mtip_cmd_timeout(struct request *req,
								bool reserved)
{
	struct driver_data *dd = req->q->queuedata;

	if (reserved) {
		struct mtip_cmd *cmd = blk_mq_rq_to_pdu(req);

		cmd->status = BLK_STS_TIMEOUT;
		blk_mq_complete_request(req);
		return BLK_EH_DONE;
	}

	if (test_bit(req->tag, dd->port->cmds_to_issue))
		goto exit_handler;

	if (test_and_set_bit(MTIP_PF_TO_ACTIVE_BIT, &dd->port->flags))
		goto exit_handler;

	wake_up_interruptible(&dd->port->svc_wait);
exit_handler:
	return BLK_EH_RESET_TIMER;
}

static const struct blk_mq_ops mtip_mq_ops = {
	.queue_rq	= mtip_queue_rq,
	.init_request	= mtip_init_cmd,
	.exit_request	= mtip_free_cmd,
	.complete	= mtip_softirq_done_fn,
	.timeout        = mtip_cmd_timeout,
};

/*
 * Block layer initialization function.
 *
 * This function is called once by the PCI layer for each P320
 * device that is connected to the system.
 *
 * @dd Pointer to the driver data structure.
 *
 * return value
 *	0 on success else an error code.
 */
static int mtip_block_initialize(struct driver_data *dd)
{
	int rv = 0, wait_for_rebuild = 0;
	sector_t capacity;
	unsigned int index = 0;

	if (dd->disk)
		goto skip_create_disk; /* hw init done, before rebuild */

	if (mtip_hw_init(dd)) {
		rv = -EINVAL;
		goto protocol_init_error;
	}

	memset(&dd->tags, 0, sizeof(dd->tags));
	dd->tags.ops = &mtip_mq_ops;
	dd->tags.nr_hw_queues = 1;
	dd->tags.queue_depth = MTIP_MAX_COMMAND_SLOTS;
	dd->tags.reserved_tags = 1;
	dd->tags.cmd_size = sizeof(struct mtip_cmd);
	dd->tags.numa_node = dd->numa_node;
	dd->tags.flags = BLK_MQ_F_SHOULD_MERGE;
	dd->tags.driver_data = dd;
	dd->tags.timeout = MTIP_NCQ_CMD_TIMEOUT_MS;

	rv = blk_mq_alloc_tag_set(&dd->tags);
	if (rv) {
		dev_err(&dd->pdev->dev,
			"Unable to allocate request queue\n");
		goto block_queue_alloc_tag_error;
	}

	dd->disk = blk_mq_alloc_disk(&dd->tags, dd);
	if (IS_ERR(dd->disk)) {
		dev_err(&dd->pdev->dev,
			"Unable to allocate request queue\n");
		rv = -ENOMEM;
		goto block_queue_alloc_init_error;
	}
	dd->queue		= dd->disk->queue;
<<<<<<< HEAD

	rv = ida_alloc(&rssd_index_ida, GFP_KERNEL);
	if (rv < 0)
		goto ida_get_error;
	index = rv;

	rv = rssd_disk_name_format("rssd",
				index,
				dd->disk->disk_name,
				DISK_NAME_LEN);
	if (rv)
		goto disk_index_error;

	dd->disk->major		= dd->major;
	dd->disk->first_minor	= index * MTIP_MAX_MINORS;
	dd->disk->minors 	= MTIP_MAX_MINORS;
	dd->disk->fops		= &mtip_block_ops;
	dd->disk->private_data	= dd;
	dd->index		= index;

=======

	rv = ida_alloc(&rssd_index_ida, GFP_KERNEL);
	if (rv < 0)
		goto ida_get_error;
	index = rv;

	rv = rssd_disk_name_format("rssd",
				index,
				dd->disk->disk_name,
				DISK_NAME_LEN);
	if (rv)
		goto disk_index_error;

	dd->disk->major		= dd->major;
	dd->disk->first_minor	= index * MTIP_MAX_MINORS;
	dd->disk->minors 	= MTIP_MAX_MINORS;
	dd->disk->fops		= &mtip_block_ops;
	dd->disk->private_data	= dd;
	dd->index		= index;

>>>>>>> df0cc57e
	mtip_hw_debugfs_init(dd);

skip_create_disk:
	/* Initialize the protocol layer. */
	wait_for_rebuild = mtip_hw_get_identify(dd);
	if (wait_for_rebuild < 0) {
		dev_err(&dd->pdev->dev,
			"Protocol layer initialization failed\n");
		rv = -EINVAL;
		goto init_hw_cmds_error;
	}

	/*
	 * if rebuild pending, start the service thread, and delay the block
	 * queue creation and device_add_disk()
	 */
	if (wait_for_rebuild == MTIP_FTL_REBUILD_MAGIC)
		goto start_service_thread;

	/* Set device limits. */
	blk_queue_flag_set(QUEUE_FLAG_NONROT, dd->queue);
	blk_queue_flag_clear(QUEUE_FLAG_ADD_RANDOM, dd->queue);
	blk_queue_max_segments(dd->queue, MTIP_MAX_SG);
	blk_queue_physical_block_size(dd->queue, 4096);
	blk_queue_max_hw_sectors(dd->queue, 0xffff);
	blk_queue_max_segment_size(dd->queue, 0x400000);
	dma_set_max_seg_size(&dd->pdev->dev, 0x400000);
	blk_queue_io_min(dd->queue, 4096);

	/* Set the capacity of the device in 512 byte sectors. */
	if (!(mtip_hw_get_capacity(dd, &capacity))) {
		dev_warn(&dd->pdev->dev,
			"Could not read drive capacity\n");
		rv = -EIO;
		goto read_capacity_error;
	}
	set_capacity(dd->disk, capacity);

	/* Enable the block device and add it to /dev */
<<<<<<< HEAD
	device_add_disk(&dd->pdev->dev, dd->disk, mtip_disk_attr_groups);
=======
	rv = device_add_disk(&dd->pdev->dev, dd->disk, mtip_disk_attr_groups);
	if (rv)
		goto read_capacity_error;
>>>>>>> df0cc57e

	if (dd->mtip_svc_handler) {
		set_bit(MTIP_DDF_INIT_DONE_BIT, &dd->dd_flag);
		return rv; /* service thread created for handling rebuild */
	}

start_service_thread:
	dd->mtip_svc_handler = kthread_create_on_node(mtip_service_thread,
						dd, dd->numa_node,
						"mtip_svc_thd_%02d", index);

	if (IS_ERR(dd->mtip_svc_handler)) {
		dev_err(&dd->pdev->dev, "service thread failed to start\n");
		dd->mtip_svc_handler = NULL;
		rv = -EFAULT;
		goto kthread_run_error;
	}
	wake_up_process(dd->mtip_svc_handler);
	if (wait_for_rebuild == MTIP_FTL_REBUILD_MAGIC)
		rv = wait_for_rebuild;

	return rv;

kthread_run_error:
	/* Delete our gendisk. This also removes the device from /dev */
	del_gendisk(dd->disk);
read_capacity_error:
init_hw_cmds_error:
	mtip_hw_debugfs_exit(dd);
disk_index_error:
	ida_free(&rssd_index_ida, index);
ida_get_error:
	blk_cleanup_disk(dd->disk);
block_queue_alloc_init_error:
	blk_mq_free_tag_set(&dd->tags);
block_queue_alloc_tag_error:
	mtip_hw_exit(dd); /* De-initialize the protocol layer. */
protocol_init_error:
	return rv;
}

static bool mtip_no_dev_cleanup(struct request *rq, void *data, bool reserv)
{
	struct mtip_cmd *cmd = blk_mq_rq_to_pdu(rq);

	cmd->status = BLK_STS_IOERR;
	blk_mq_complete_request(rq);
	return true;
}

/*
 * Block layer deinitialization function.
 *
 * Called by the PCI layer as each P320 device is removed.
 *
 * @dd Pointer to the driver data structure.
 *
 * return value
 *	0
 */
static int mtip_block_remove(struct driver_data *dd)
{
	mtip_hw_debugfs_exit(dd);

	if (dd->mtip_svc_handler) {
		set_bit(MTIP_PF_SVC_THD_STOP_BIT, &dd->port->flags);
		wake_up_interruptible(&dd->port->svc_wait);
		kthread_stop(dd->mtip_svc_handler);
	}

	if (!dd->sr) {
		/*
		 * Explicitly wait here for IOs to quiesce,
		 * as mtip_standby_drive usually won't wait for IOs.
		 */
		if (!mtip_quiesce_io(dd->port, MTIP_QUIESCE_IO_TIMEOUT_MS))
			mtip_standby_drive(dd);
	}
	else
		dev_info(&dd->pdev->dev, "device %s surprise removal\n",
						dd->disk->disk_name);

	blk_freeze_queue_start(dd->queue);
	blk_mq_quiesce_queue(dd->queue);
	blk_mq_tagset_busy_iter(&dd->tags, mtip_no_dev_cleanup, dd);
	blk_mq_unquiesce_queue(dd->queue);

	if (dd->disk) {
		if (test_bit(MTIP_DDF_INIT_DONE_BIT, &dd->dd_flag))
			del_gendisk(dd->disk);
		if (dd->disk->queue) {
			blk_cleanup_queue(dd->queue);
			blk_mq_free_tag_set(&dd->tags);
			dd->queue = NULL;
		}
		put_disk(dd->disk);
	}
	dd->disk  = NULL;

	ida_free(&rssd_index_ida, dd->index);

	/* De-initialize the protocol layer. */
	mtip_hw_exit(dd);

	return 0;
}

/*
 * Function called by the PCI layer when just before the
 * machine shuts down.
 *
 * If a protocol layer shutdown function is present it will be called
 * by this function.
 *
 * @dd Pointer to the driver data structure.
 *
 * return value
 *	0
 */
static int mtip_block_shutdown(struct driver_data *dd)
{
	mtip_hw_shutdown(dd);

	/* Delete our gendisk structure, and cleanup the blk queue. */
	if (dd->disk) {
		dev_info(&dd->pdev->dev,
			"Shutting down %s ...\n", dd->disk->disk_name);

		if (test_bit(MTIP_DDF_INIT_DONE_BIT, &dd->dd_flag))
			del_gendisk(dd->disk);
		if (dd->disk->queue) {
			blk_cleanup_queue(dd->queue);
			blk_mq_free_tag_set(&dd->tags);
		}
		put_disk(dd->disk);
		dd->disk  = NULL;
		dd->queue = NULL;
	}

	ida_free(&rssd_index_ida, dd->index);
	return 0;
}

static int mtip_block_suspend(struct driver_data *dd)
{
	dev_info(&dd->pdev->dev,
		"Suspending %s ...\n", dd->disk->disk_name);
	mtip_hw_suspend(dd);
	return 0;
}

static int mtip_block_resume(struct driver_data *dd)
{
	dev_info(&dd->pdev->dev, "Resuming %s ...\n",
		dd->disk->disk_name);
	mtip_hw_resume(dd);
	return 0;
}

static void drop_cpu(int cpu)
{
	cpu_use[cpu]--;
}

static int get_least_used_cpu_on_node(int node)
{
	int cpu, least_used_cpu, least_cnt;
	const struct cpumask *node_mask;

	node_mask = cpumask_of_node(node);
	least_used_cpu = cpumask_first(node_mask);
	least_cnt = cpu_use[least_used_cpu];
	cpu = least_used_cpu;

	for_each_cpu(cpu, node_mask) {
		if (cpu_use[cpu] < least_cnt) {
			least_used_cpu = cpu;
			least_cnt = cpu_use[cpu];
		}
	}
	cpu_use[least_used_cpu]++;
	return least_used_cpu;
}

/* Helper for selecting a node in round robin mode */
static inline int mtip_get_next_rr_node(void)
{
	static int next_node = NUMA_NO_NODE;

	if (next_node == NUMA_NO_NODE) {
		next_node = first_online_node;
		return next_node;
	}

	next_node = next_online_node(next_node);
	if (next_node == MAX_NUMNODES)
		next_node = first_online_node;
	return next_node;
}

static DEFINE_HANDLER(0);
static DEFINE_HANDLER(1);
static DEFINE_HANDLER(2);
static DEFINE_HANDLER(3);
static DEFINE_HANDLER(4);
static DEFINE_HANDLER(5);
static DEFINE_HANDLER(6);
static DEFINE_HANDLER(7);

static void mtip_disable_link_opts(struct driver_data *dd, struct pci_dev *pdev)
{
	unsigned short pcie_dev_ctrl;

	if (pci_is_pcie(pdev)) {
		pcie_capability_read_word(pdev, PCI_EXP_DEVCTL, &pcie_dev_ctrl);
		if (pcie_dev_ctrl & PCI_EXP_DEVCTL_NOSNOOP_EN ||
		    pcie_dev_ctrl & PCI_EXP_DEVCTL_RELAX_EN) {
			dev_info(&dd->pdev->dev,
				"Disabling ERO/No-Snoop on bridge device %04x:%04x\n",
					pdev->vendor, pdev->device);
			pcie_dev_ctrl &= ~(PCI_EXP_DEVCTL_NOSNOOP_EN |
						PCI_EXP_DEVCTL_RELAX_EN);
			pcie_capability_write_word(pdev, PCI_EXP_DEVCTL,
				pcie_dev_ctrl);
		}
	}
}

static void mtip_fix_ero_nosnoop(struct driver_data *dd, struct pci_dev *pdev)
{
	/*
	 * This workaround is specific to AMD/ATI chipset with a PCI upstream
	 * device with device id 0x5aXX
	 */
	if (pdev->bus && pdev->bus->self) {
		if (pdev->bus->self->vendor == PCI_VENDOR_ID_ATI &&
		    ((pdev->bus->self->device & 0xff00) == 0x5a00)) {
			mtip_disable_link_opts(dd, pdev->bus->self);
		} else {
			/* Check further up the topology */
			struct pci_dev *parent_dev = pdev->bus->self;
			if (parent_dev->bus &&
				parent_dev->bus->parent &&
				parent_dev->bus->parent->self &&
				parent_dev->bus->parent->self->vendor ==
					 PCI_VENDOR_ID_ATI &&
				(parent_dev->bus->parent->self->device &
					0xff00) == 0x5a00) {
				mtip_disable_link_opts(dd,
					parent_dev->bus->parent->self);
			}
		}
	}
}

/*
 * Called for each supported PCI device detected.
 *
 * This function allocates the private data structure, enables the
 * PCI device and then calls the block layer initialization function.
 *
 * return value
 *	0 on success else an error code.
 */
static int mtip_pci_probe(struct pci_dev *pdev,
			const struct pci_device_id *ent)
{
	int rv = 0;
	struct driver_data *dd = NULL;
	char cpu_list[256];
	const struct cpumask *node_mask;
	int cpu, i = 0, j = 0;
	int my_node = NUMA_NO_NODE;
	unsigned long flags;

	/* Allocate memory for this devices private data. */
	my_node = pcibus_to_node(pdev->bus);
	if (my_node != NUMA_NO_NODE) {
		if (!node_online(my_node))
			my_node = mtip_get_next_rr_node();
	} else {
		dev_info(&pdev->dev, "Kernel not reporting proximity, choosing a node\n");
		my_node = mtip_get_next_rr_node();
	}
	dev_info(&pdev->dev, "NUMA node %d (closest: %d,%d, probe on %d:%d)\n",
		my_node, pcibus_to_node(pdev->bus), dev_to_node(&pdev->dev),
		cpu_to_node(raw_smp_processor_id()), raw_smp_processor_id());

	dd = kzalloc_node(sizeof(struct driver_data), GFP_KERNEL, my_node);
	if (!dd)
		return -ENOMEM;

	/* Attach the private data to this PCI device.  */
	pci_set_drvdata(pdev, dd);

	rv = pcim_enable_device(pdev);
	if (rv < 0) {
		dev_err(&pdev->dev, "Unable to enable device\n");
		goto iomap_err;
	}

	/* Map BAR5 to memory. */
	rv = pcim_iomap_regions(pdev, 1 << MTIP_ABAR, MTIP_DRV_NAME);
	if (rv < 0) {
		dev_err(&pdev->dev, "Unable to map regions\n");
		goto iomap_err;
	}

	rv = dma_set_mask_and_coherent(&pdev->dev, DMA_BIT_MASK(64));
	if (rv) {
		dev_warn(&pdev->dev, "64-bit DMA enable failed\n");
		goto setmask_err;
	}

	/* Copy the info we may need later into the private data structure. */
	dd->major	= mtip_major;
	dd->instance	= instance;
	dd->pdev	= pdev;
	dd->numa_node	= my_node;

	INIT_LIST_HEAD(&dd->online_list);
	INIT_LIST_HEAD(&dd->remove_list);

	memset(dd->workq_name, 0, 32);
	snprintf(dd->workq_name, 31, "mtipq%d", dd->instance);

	dd->isr_workq = create_workqueue(dd->workq_name);
	if (!dd->isr_workq) {
		dev_warn(&pdev->dev, "Can't create wq %d\n", dd->instance);
		rv = -ENOMEM;
		goto setmask_err;
	}

	memset(cpu_list, 0, sizeof(cpu_list));

	node_mask = cpumask_of_node(dd->numa_node);
	if (!cpumask_empty(node_mask)) {
		for_each_cpu(cpu, node_mask)
		{
			snprintf(&cpu_list[j], 256 - j, "%d ", cpu);
			j = strlen(cpu_list);
		}

		dev_info(&pdev->dev, "Node %d on package %d has %d cpu(s): %s\n",
			dd->numa_node,
			topology_physical_package_id(cpumask_first(node_mask)),
			nr_cpus_node(dd->numa_node),
			cpu_list);
	} else
		dev_dbg(&pdev->dev, "mtip32xx: node_mask empty\n");

	dd->isr_binding = get_least_used_cpu_on_node(dd->numa_node);
	dev_info(&pdev->dev, "Initial IRQ binding node:cpu %d:%d\n",
		cpu_to_node(dd->isr_binding), dd->isr_binding);

	/* first worker context always runs in ISR */
	dd->work[0].cpu_binding = dd->isr_binding;
	dd->work[1].cpu_binding = get_least_used_cpu_on_node(dd->numa_node);
	dd->work[2].cpu_binding = get_least_used_cpu_on_node(dd->numa_node);
	dd->work[3].cpu_binding = dd->work[0].cpu_binding;
	dd->work[4].cpu_binding = dd->work[1].cpu_binding;
	dd->work[5].cpu_binding = dd->work[2].cpu_binding;
	dd->work[6].cpu_binding = dd->work[2].cpu_binding;
	dd->work[7].cpu_binding = dd->work[1].cpu_binding;

	/* Log the bindings */
	for_each_present_cpu(cpu) {
		memset(cpu_list, 0, sizeof(cpu_list));
		for (i = 0, j = 0; i < MTIP_MAX_SLOT_GROUPS; i++) {
			if (dd->work[i].cpu_binding == cpu) {
				snprintf(&cpu_list[j], 256 - j, "%d ", i);
				j = strlen(cpu_list);
			}
		}
		if (j)
			dev_info(&pdev->dev, "CPU %d: WQs %s\n", cpu, cpu_list);
	}

	INIT_WORK(&dd->work[0].work, mtip_workq_sdbf0);
	INIT_WORK(&dd->work[1].work, mtip_workq_sdbf1);
	INIT_WORK(&dd->work[2].work, mtip_workq_sdbf2);
	INIT_WORK(&dd->work[3].work, mtip_workq_sdbf3);
	INIT_WORK(&dd->work[4].work, mtip_workq_sdbf4);
	INIT_WORK(&dd->work[5].work, mtip_workq_sdbf5);
	INIT_WORK(&dd->work[6].work, mtip_workq_sdbf6);
	INIT_WORK(&dd->work[7].work, mtip_workq_sdbf7);

	pci_set_master(pdev);
	rv = pci_enable_msi(pdev);
	if (rv) {
		dev_warn(&pdev->dev,
			"Unable to enable MSI interrupt.\n");
		goto msi_initialize_err;
	}

	mtip_fix_ero_nosnoop(dd, pdev);

	/* Initialize the block layer. */
	rv = mtip_block_initialize(dd);
	if (rv < 0) {
		dev_err(&pdev->dev,
			"Unable to initialize block layer\n");
		goto block_initialize_err;
	}

	/*
	 * Increment the instance count so that each device has a unique
	 * instance number.
	 */
	instance++;
	if (rv != MTIP_FTL_REBUILD_MAGIC)
		set_bit(MTIP_DDF_INIT_DONE_BIT, &dd->dd_flag);
	else
		rv = 0; /* device in rebuild state, return 0 from probe */

	/* Add to online list even if in ftl rebuild */
	spin_lock_irqsave(&dev_lock, flags);
	list_add(&dd->online_list, &online_list);
	spin_unlock_irqrestore(&dev_lock, flags);

	goto done;

block_initialize_err:
	pci_disable_msi(pdev);

msi_initialize_err:
	if (dd->isr_workq) {
		destroy_workqueue(dd->isr_workq);
		drop_cpu(dd->work[0].cpu_binding);
		drop_cpu(dd->work[1].cpu_binding);
		drop_cpu(dd->work[2].cpu_binding);
	}
setmask_err:
	pcim_iounmap_regions(pdev, 1 << MTIP_ABAR);

iomap_err:
	kfree(dd);
	pci_set_drvdata(pdev, NULL);
	return rv;
done:
	return rv;
}

/*
 * Called for each probed device when the device is removed or the
 * driver is unloaded.
 *
 * return value
 *	None
 */
static void mtip_pci_remove(struct pci_dev *pdev)
{
	struct driver_data *dd = pci_get_drvdata(pdev);
	unsigned long flags, to;

	set_bit(MTIP_DDF_REMOVAL_BIT, &dd->dd_flag);

	spin_lock_irqsave(&dev_lock, flags);
	list_del_init(&dd->online_list);
	list_add(&dd->remove_list, &removing_list);
	spin_unlock_irqrestore(&dev_lock, flags);

	mtip_check_surprise_removal(pdev);
	synchronize_irq(dd->pdev->irq);

	/* Spin until workers are done */
	to = jiffies + msecs_to_jiffies(4000);
	do {
		msleep(20);
	} while (atomic_read(&dd->irq_workers_active) != 0 &&
		time_before(jiffies, to));

	if (atomic_read(&dd->irq_workers_active) != 0) {
		dev_warn(&dd->pdev->dev,
			"Completion workers still active!\n");
	}

	blk_set_queue_dying(dd->queue);
	set_bit(MTIP_DDF_REMOVE_PENDING_BIT, &dd->dd_flag);

	/* Clean up the block layer. */
	mtip_block_remove(dd);

	if (dd->isr_workq) {
		destroy_workqueue(dd->isr_workq);
		drop_cpu(dd->work[0].cpu_binding);
		drop_cpu(dd->work[1].cpu_binding);
		drop_cpu(dd->work[2].cpu_binding);
	}

	pci_disable_msi(pdev);

	spin_lock_irqsave(&dev_lock, flags);
	list_del_init(&dd->remove_list);
	spin_unlock_irqrestore(&dev_lock, flags);

	kfree(dd);

	pcim_iounmap_regions(pdev, 1 << MTIP_ABAR);
	pci_set_drvdata(pdev, NULL);
}

/*
 * Called for each probed device when the device is suspended.
 *
 * return value
 *	0  Success
 *	<0 Error
 */
static int mtip_pci_suspend(struct pci_dev *pdev, pm_message_t mesg)
{
	int rv = 0;
	struct driver_data *dd = pci_get_drvdata(pdev);

	if (!dd) {
		dev_err(&pdev->dev,
			"Driver private datastructure is NULL\n");
		return -EFAULT;
	}

	set_bit(MTIP_DDF_RESUME_BIT, &dd->dd_flag);

	/* Disable ports & interrupts then send standby immediate */
	rv = mtip_block_suspend(dd);
	if (rv < 0) {
		dev_err(&pdev->dev,
			"Failed to suspend controller\n");
		return rv;
	}

	/*
	 * Save the pci config space to pdev structure &
	 * disable the device
	 */
	pci_save_state(pdev);
	pci_disable_device(pdev);

	/* Move to Low power state*/
	pci_set_power_state(pdev, PCI_D3hot);

	return rv;
}

/*
 * Called for each probed device when the device is resumed.
 *
 * return value
 *      0  Success
 *      <0 Error
 */
static int mtip_pci_resume(struct pci_dev *pdev)
{
	int rv = 0;
	struct driver_data *dd;

	dd = pci_get_drvdata(pdev);
	if (!dd) {
		dev_err(&pdev->dev,
			"Driver private datastructure is NULL\n");
		return -EFAULT;
	}

	/* Move the device to active State */
	pci_set_power_state(pdev, PCI_D0);

	/* Restore PCI configuration space */
	pci_restore_state(pdev);

	/* Enable the PCI device*/
	rv = pcim_enable_device(pdev);
	if (rv < 0) {
		dev_err(&pdev->dev,
			"Failed to enable card during resume\n");
		goto err;
	}
	pci_set_master(pdev);

	/*
	 * Calls hbaReset, initPort, & startPort function
	 * then enables interrupts
	 */
	rv = mtip_block_resume(dd);
	if (rv < 0)
		dev_err(&pdev->dev, "Unable to resume\n");

err:
	clear_bit(MTIP_DDF_RESUME_BIT, &dd->dd_flag);

	return rv;
}

/*
 * Shutdown routine
 *
 * return value
 *      None
 */
static void mtip_pci_shutdown(struct pci_dev *pdev)
{
	struct driver_data *dd = pci_get_drvdata(pdev);
	if (dd)
		mtip_block_shutdown(dd);
}

/* Table of device ids supported by this driver. */
static const struct pci_device_id mtip_pci_tbl[] = {
	{ PCI_DEVICE(PCI_VENDOR_ID_MICRON, P320H_DEVICE_ID) },
	{ PCI_DEVICE(PCI_VENDOR_ID_MICRON, P320M_DEVICE_ID) },
	{ PCI_DEVICE(PCI_VENDOR_ID_MICRON, P320S_DEVICE_ID) },
	{ PCI_DEVICE(PCI_VENDOR_ID_MICRON, P325M_DEVICE_ID) },
	{ PCI_DEVICE(PCI_VENDOR_ID_MICRON, P420H_DEVICE_ID) },
	{ PCI_DEVICE(PCI_VENDOR_ID_MICRON, P420M_DEVICE_ID) },
	{ PCI_DEVICE(PCI_VENDOR_ID_MICRON, P425M_DEVICE_ID) },
	{ 0 }
};

/* Structure that describes the PCI driver functions. */
static struct pci_driver mtip_pci_driver = {
	.name			= MTIP_DRV_NAME,
	.id_table		= mtip_pci_tbl,
	.probe			= mtip_pci_probe,
	.remove			= mtip_pci_remove,
	.suspend		= mtip_pci_suspend,
	.resume			= mtip_pci_resume,
	.shutdown		= mtip_pci_shutdown,
};

MODULE_DEVICE_TABLE(pci, mtip_pci_tbl);

/*
 * Module initialization function.
 *
 * Called once when the module is loaded. This function allocates a major
 * block device number to the Cyclone devices and registers the PCI layer
 * of the driver.
 *
 * Return value
 *      0 on success else error code.
 */
static int __init mtip_init(void)
{
	int error;

	pr_info(MTIP_DRV_NAME " Version " MTIP_DRV_VERSION "\n");

	/* Allocate a major block device number to use with this driver. */
	error = register_blkdev(0, MTIP_DRV_NAME);
	if (error <= 0) {
		pr_err("Unable to register block device (%d)\n",
		error);
		return -EBUSY;
	}
	mtip_major = error;

	dfs_parent = debugfs_create_dir("rssd", NULL);
	if (IS_ERR_OR_NULL(dfs_parent)) {
		pr_warn("Error creating debugfs parent\n");
		dfs_parent = NULL;
	}
	if (dfs_parent) {
		dfs_device_status = debugfs_create_file("device_status",
					0444, dfs_parent, NULL,
					&mtip_device_status_fops);
		if (IS_ERR_OR_NULL(dfs_device_status)) {
			pr_err("Error creating device_status node\n");
			dfs_device_status = NULL;
		}
	}

	/* Register our PCI operations. */
	error = pci_register_driver(&mtip_pci_driver);
	if (error) {
		debugfs_remove(dfs_parent);
		unregister_blkdev(mtip_major, MTIP_DRV_NAME);
	}

	return error;
}

/*
 * Module de-initialization function.
 *
 * Called once when the module is unloaded. This function deallocates
 * the major block device number allocated by mtip_init() and
 * unregisters the PCI layer of the driver.
 *
 * Return value
 *      none
 */
static void __exit mtip_exit(void)
{
	/* Release the allocated major block device number. */
	unregister_blkdev(mtip_major, MTIP_DRV_NAME);

	/* Unregister the PCI driver. */
	pci_unregister_driver(&mtip_pci_driver);

	debugfs_remove_recursive(dfs_parent);
}

MODULE_AUTHOR("Micron Technology, Inc");
MODULE_DESCRIPTION("Micron RealSSD PCIe Block Driver");
MODULE_LICENSE("GPL");
MODULE_VERSION(MTIP_DRV_VERSION);

module_init(mtip_init);
module_exit(mtip_exit);<|MERGE_RESOLUTION|>--- conflicted
+++ resolved
@@ -3574,7 +3574,6 @@
 		goto block_queue_alloc_init_error;
 	}
 	dd->queue		= dd->disk->queue;
-<<<<<<< HEAD
 
 	rv = ida_alloc(&rssd_index_ida, GFP_KERNEL);
 	if (rv < 0)
@@ -3595,28 +3594,6 @@
 	dd->disk->private_data	= dd;
 	dd->index		= index;
 
-=======
-
-	rv = ida_alloc(&rssd_index_ida, GFP_KERNEL);
-	if (rv < 0)
-		goto ida_get_error;
-	index = rv;
-
-	rv = rssd_disk_name_format("rssd",
-				index,
-				dd->disk->disk_name,
-				DISK_NAME_LEN);
-	if (rv)
-		goto disk_index_error;
-
-	dd->disk->major		= dd->major;
-	dd->disk->first_minor	= index * MTIP_MAX_MINORS;
-	dd->disk->minors 	= MTIP_MAX_MINORS;
-	dd->disk->fops		= &mtip_block_ops;
-	dd->disk->private_data	= dd;
-	dd->index		= index;
-
->>>>>>> df0cc57e
 	mtip_hw_debugfs_init(dd);
 
 skip_create_disk:
@@ -3656,13 +3633,9 @@
 	set_capacity(dd->disk, capacity);
 
 	/* Enable the block device and add it to /dev */
-<<<<<<< HEAD
-	device_add_disk(&dd->pdev->dev, dd->disk, mtip_disk_attr_groups);
-=======
 	rv = device_add_disk(&dd->pdev->dev, dd->disk, mtip_disk_attr_groups);
 	if (rv)
 		goto read_capacity_error;
->>>>>>> df0cc57e
 
 	if (dd->mtip_svc_handler) {
 		set_bit(MTIP_DDF_INIT_DONE_BIT, &dd->dd_flag);
