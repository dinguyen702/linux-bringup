--- conflicted
+++ resolved
@@ -179,8 +179,6 @@
 	.kick = da8xx_rproc_kick,
 };
 
-<<<<<<< HEAD
-=======
 static int da8xx_rproc_get_internal_memories(struct platform_device *pdev,
 					     struct da8xx_rproc *drproc)
 {
@@ -219,7 +217,6 @@
 	return 0;
 }
 
->>>>>>> bb176f67
 static int da8xx_rproc_probe(struct platform_device *pdev)
 {
 	struct device *dev = &pdev->dev;
@@ -336,10 +333,7 @@
 {
 	struct rproc *rproc = platform_get_drvdata(pdev);
 	struct da8xx_rproc *drproc = (struct da8xx_rproc *)rproc->priv;
-<<<<<<< HEAD
-=======
 	struct device *dev = &pdev->dev;
->>>>>>> bb176f67
 
 	/*
 	 * The devm subsystem might end up releasing things before
